--- conflicted
+++ resolved
@@ -11,154 +11,154 @@
 #include "util/SchedulingProblemHelper.hpp"
 
 
-<<<<<<< HEAD
-static auto parseDisjunctive(const tempo::Options &options, tempo::Solver<Time> &solver, tempo::Interval<Time> schedule)
-        -> std::optional<std::pair<ProblemInstance , std::optional<Time>>> {
-    std::optional<Time> optSol;
-    std::vector<tempo::Interval<Time>> tasks;
-    std::vector<DisjunctiveResource> resources;
-    std::vector<tempo::DistanceConstraint<Time>> precedences;
-    if (options.input_format == "osp") {
-        optSol = osp::parse(options.instance_file, solver, schedule, tasks, resources);
-    } else if (options.input_format == "jsp") {
-        jsp::parse(options.instance_file, solver, schedule, tasks, resources, &precedences);
-    } else if (options.input_format == "jstl") {
-        jstl::parse(options.instance_file, solver, schedule, tasks, resources, &precedences);
-    } else {
-        return {};
-    }
-
-    auto tview = resources | std::views::transform([](auto &r) {return Resource(std::move(r));});
-    std::vector<Resource> res(tview.begin(), tview.end());
-    return {{ProblemInstance(std::move(tasks), std::move(res), std::move(precedences), schedule), optSol}};
-}
-
-static auto parseCumulative(const tempo::Options &options, tempo::Solver<Time> &solver, tempo::Interval<Time> schedule)
-        -> std::optional<std::pair<ProblemInstance, std::optional<Time>>> {
-    std::vector<tempo::Interval<Time>> tasks;
-    std::vector<std::vector<std::size_t>> resources; // elems are the resource requirements of a task
-    std::vector<std::vector<int>> demands; // elems are the resource demands of a task
-    std::vector<std::pair<int, int>> p;
-    std::vector<std::vector<int>> g;
-    std::vector<ResourceUnit> capacities; // resource capacities
-    std::vector<tempo::DistanceConstraint<Time>> precedences;
-    if (options.input_format == "rcpsp") {
-        rcpsp::parse(options.instance_file, solver, schedule, tasks, resources, demands, capacities, p, g, &precedences);
-    } else {
-        return {};
-    }
-    const auto numResources = capacities.size();
-    std::vector<std::vector<unsigned>> tasksByResource(numResources);
-    std::vector<std::vector<ResourceUnit>> demandsByResource(numResources);
-    for (auto [taskId, reqResources, resDemands]: iterators::const_zip_enumerate(resources, demands)) {
-        for (auto [resId, resDem]: iterators::zip(reqResources, resDemands)) {
-            tasksByResource.at(resId).emplace_back(taskId);
-            demandsByResource.at(resId).emplace_back(resDem);
-        }
-    }
-
-    std::vector<Resource> cResources;
-    cResources.reserve(numResources);
-    for (auto [taskList, demandsList, capacity]: iterators::zip(tasksByResource, demandsByResource, capacities)) {
-        cResources.emplace_back(std::in_place_type<CumulativeResource<ResourceUnit>>, std::move(taskList),
-                                std::move(demandsList), capacity);
-    }
-
-    return {{ProblemInstance(std::move(tasks), std::move(cResources), std::move(precedences), schedule), {}}};
-}
-
-static auto postDisjunctive(tempo::Solver<Time> &solver,
-                            const ProblemInstance &problem) -> std::vector<ResourceConstraint> {
-    const auto &tasks = problem.tasks();
-    std::vector<ResourceConstraint> constraints;
-    constraints.reserve(problem.resources().size());
-    for (const auto &consumingTasks: problem.resources()) {
-        auto constraint = tempo::NoOverlap(problem.schedule(),
-                                           consumingTasks.tasks() |
-                                           std::views::transform([&tasks](auto taskId) { return tasks.at(taskId); }),
-                                           std::vector<std::vector<Time>>{});
-        solver.post(constraint);
-        constraints.emplace_back(constraint);
-    }
-
-    return constraints;
-}
-
-static auto postCumulative(tempo::Solver<Time> &solver, const ProblemInstance &problem) -> std::vector<ResourceConstraint> {
-    using namespace std::views;
-    using namespace tempo;
-    std::vector<ResourceConstraint> constraints;
-    constraints.reserve(problem.resources().size());
-    for (const auto &resource: problem.resources()) {
-        auto capacity = solver.newConstant(resource.resourceCapacity());
-        auto tView = resource.tasks() | transform([&problem](auto taskId) { return problem.tasks().at(taskId); });
-        auto demView = iota(0u, static_cast<unsigned>(resource.tasks().size())) |
-                       transform([&resource, &solver](auto idx) {
-                           return solver.newConstant(resource.getDemand(idx));
-                       });
-        std::vector<Interval<Time>> tasks;
-        tasks.reserve(tView.size());
-        std::vector<NumericVar<ResourceUnit>> demands;
-        demands.reserve(demView.size());
-        for (auto [t, d]: iterators::zip(tView, demView)) {
-            tasks.emplace_back(t);
-            demands.emplace_back(d);
-        }
-
-        auto constraint = Cumulative(problem.schedule(), capacity, tasks, demands);
-        solver.post(constraint);
-        constraints.emplace_back(constraint);
-    }
-
-    return constraints;
-}
-
-auto loadSchedulingProblem(const tempo::Options &options)
--> Problem {
-    using namespace tempo;
-    using namespace std::views;
-    auto solver = std::make_unique<Solver<>>(options);
-//    const auto schedule{solver->newInterval(0, Constant::Infinity<Time>, 0, 0, 0, Constant::Infinity<Time>)};
-    const auto origin{solver->newConstant(0)};
-    const auto makespan{solver->newNumeric(0, Constant::Infinity<Time>)};
-    const auto schedule{solver->between(origin,makespan)};
-    
-    auto res = parseDisjunctive(options, *solver, schedule);
-    std::vector<ResourceConstraint> constraints;
-    if (res.has_value()) {
-        auto &[problem, optSol] = *res;
-        constraints = postDisjunctive(*solver, problem);
-    } else if ((res = parseCumulative(options, *solver, schedule)).has_value()) {
-        auto [problem, _] = *res;
-        constraints = postCumulative(*solver, problem);
-    } else {
-        std::cerr << "problem type " << options.input_format << " is not (yet) supported" << std::endl;
-        std::exit(1);
-    }
-
-    auto &[problem, optSol] = *res;
-    Time ub = options.ub;
-    if (ub == -1) {
-        ub = 0;
-        for (const auto &t : problem.tasks()) {
-            auto maxDur = t.maxDuration(*solver);
-            if (maxDur == Constant::Infinity<Time>) {
-                ub = maxDur;
-                break;
-            }
-
-            ub += maxDur;
-        }
-    }
-
-    solver->set(schedule.end.before(ub));
-    auto numTasks = static_cast<unsigned>(problem.tasks().size());
-    return {.solver = std::move(solver), .instance = std::move(problem), .constraints = std::move(
-            constraints), .optimalSolution = optSol, .upperBound = ub, .numTasks = numTasks};
-}
-
-=======
->>>>>>> 76798587
+//<<<<<<< HEAD
+//static auto parseDisjunctive(const tempo::Options &options, tempo::Solver<Time> &solver, tempo::Interval<Time> schedule)
+//        -> std::optional<std::pair<ProblemInstance , std::optional<Time>>> {
+//    std::optional<Time> optSol;
+//    std::vector<tempo::Interval<Time>> tasks;
+//    std::vector<DisjunctiveResource> resources;
+//    std::vector<tempo::DistanceConstraint<Time>> precedences;
+//    if (options.input_format == "osp") {
+//        optSol = osp::parse(options.instance_file, solver, schedule, tasks, resources);
+//    } else if (options.input_format == "jsp") {
+//        jsp::parse(options.instance_file, solver, schedule, tasks, resources, &precedences);
+//    } else if (options.input_format == "jstl") {
+//        jstl::parse(options.instance_file, solver, schedule, tasks, resources, &precedences);
+//    } else {
+//        return {};
+//    }
+//
+//    auto tview = resources | std::views::transform([](auto &r) {return Resource(std::move(r));});
+//    std::vector<Resource> res(tview.begin(), tview.end());
+//    return {{ProblemInstance(std::move(tasks), std::move(res), std::move(precedences), schedule), optSol}};
+//}
+//
+//static auto parseCumulative(const tempo::Options &options, tempo::Solver<Time> &solver, tempo::Interval<Time> schedule)
+//        -> std::optional<std::pair<ProblemInstance, std::optional<Time>>> {
+//    std::vector<tempo::Interval<Time>> tasks;
+//    std::vector<std::vector<std::size_t>> resources; // elems are the resource requirements of a task
+//    std::vector<std::vector<int>> demands; // elems are the resource demands of a task
+//    std::vector<std::pair<int, int>> p;
+//    std::vector<std::vector<int>> g;
+//    std::vector<ResourceUnit> capacities; // resource capacities
+//    std::vector<tempo::DistanceConstraint<Time>> precedences;
+//    if (options.input_format == "rcpsp") {
+//        rcpsp::parse(options.instance_file, solver, schedule, tasks, resources, demands, capacities, p, g, &precedences);
+//    } else {
+//        return {};
+//    }
+//    const auto numResources = capacities.size();
+//    std::vector<std::vector<unsigned>> tasksByResource(numResources);
+//    std::vector<std::vector<ResourceUnit>> demandsByResource(numResources);
+//    for (auto [taskId, reqResources, resDemands]: iterators::const_zip_enumerate(resources, demands)) {
+//        for (auto [resId, resDem]: iterators::zip(reqResources, resDemands)) {
+//            tasksByResource.at(resId).emplace_back(taskId);
+//            demandsByResource.at(resId).emplace_back(resDem);
+//        }
+//    }
+//
+//    std::vector<Resource> cResources;
+//    cResources.reserve(numResources);
+//    for (auto [taskList, demandsList, capacity]: iterators::zip(tasksByResource, demandsByResource, capacities)) {
+//        cResources.emplace_back(std::in_place_type<CumulativeResource<ResourceUnit>>, std::move(taskList),
+//                                std::move(demandsList), capacity);
+//    }
+//
+//    return {{ProblemInstance(std::move(tasks), std::move(cResources), std::move(precedences), schedule), {}}};
+//}
+//
+//static auto postDisjunctive(tempo::Solver<Time> &solver,
+//                            const ProblemInstance &problem) -> std::vector<ResourceConstraint> {
+//    const auto &tasks = problem.tasks();
+//    std::vector<ResourceConstraint> constraints;
+//    constraints.reserve(problem.resources().size());
+//    for (const auto &consumingTasks: problem.resources()) {
+//        auto constraint = tempo::NoOverlap(problem.schedule(),
+//                                           consumingTasks.tasks() |
+//                                           std::views::transform([&tasks](auto taskId) { return tasks.at(taskId); }),
+//                                           std::vector<std::vector<Time>>{});
+//        solver.post(constraint);
+//        constraints.emplace_back(constraint);
+//    }
+//
+//    return constraints;
+//}
+//
+//static auto postCumulative(tempo::Solver<Time> &solver, const ProblemInstance &problem) -> std::vector<ResourceConstraint> {
+//    using namespace std::views;
+//    using namespace tempo;
+//    std::vector<ResourceConstraint> constraints;
+//    constraints.reserve(problem.resources().size());
+//    for (const auto &resource: problem.resources()) {
+//        auto capacity = solver.newConstant(resource.resourceCapacity());
+//        auto tView = resource.tasks() | transform([&problem](auto taskId) { return problem.tasks().at(taskId); });
+//        auto demView = iota(0u, static_cast<unsigned>(resource.tasks().size())) |
+//                       transform([&resource, &solver](auto idx) {
+//                           return solver.newConstant(resource.getDemand(idx));
+//                       });
+//        std::vector<Interval<Time>> tasks;
+//        tasks.reserve(tView.size());
+//        std::vector<NumericVar<ResourceUnit>> demands;
+//        demands.reserve(demView.size());
+//        for (auto [t, d]: iterators::zip(tView, demView)) {
+//            tasks.emplace_back(t);
+//            demands.emplace_back(d);
+//        }
+//
+//        auto constraint = Cumulative(problem.schedule(), capacity, tasks, demands);
+//        solver.post(constraint);
+//        constraints.emplace_back(constraint);
+//    }
+//
+//    return constraints;
+//}
+//
+//auto loadSchedulingProblem(const tempo::Options &options)
+//-> Problem {
+//    using namespace tempo;
+//    using namespace std::views;
+//    auto solver = std::make_unique<Solver<>>(options);
+////    const auto schedule{solver->newInterval(0, Constant::Infinity<Time>, 0, 0, 0, Constant::Infinity<Time>)};
+//    const auto origin{solver->newConstant(0)};
+//    const auto makespan{solver->newNumeric(0, Constant::Infinity<Time>)};
+//    const auto schedule{solver->between(origin,makespan)};
+//    
+//    auto res = parseDisjunctive(options, *solver, schedule);
+//    std::vector<ResourceConstraint> constraints;
+//    if (res.has_value()) {
+//        auto &[problem, optSol] = *res;
+//        constraints = postDisjunctive(*solver, problem);
+//    } else if ((res = parseCumulative(options, *solver, schedule)).has_value()) {
+//        auto [problem, _] = *res;
+//        constraints = postCumulative(*solver, problem);
+//    } else {
+//        std::cerr << "problem type " << options.input_format << " is not (yet) supported" << std::endl;
+//        std::exit(1);
+//    }
+//
+//    auto &[problem, optSol] = *res;
+//    Time ub = options.ub;
+//    if (ub == -1) {
+//        ub = 0;
+//        for (const auto &t : problem.tasks()) {
+//            auto maxDur = t.maxDuration(*solver);
+//            if (maxDur == Constant::Infinity<Time>) {
+//                ub = maxDur;
+//                break;
+//            }
+//
+//            ub += maxDur;
+//        }
+//    }
+//
+//    solver->set(schedule.end.before(ub));
+//    auto numTasks = static_cast<unsigned>(problem.tasks().size());
+//    return {.solver = std::move(solver), .instance = std::move(problem), .constraints = std::move(
+//            constraints), .optimalSolution = optSol, .upperBound = ub, .numTasks = numTasks};
+//}
+//
+//=======
+//>>>>>>> 7679858734441d4dde4312224c056f608cf0153f
 void loadBranch(tempo::Solver<int> &solver, const tempo::serialization::Branch &branch) {
     for (auto [id, val] : branch) {
         auto lit = solver.boolean.getLiteral(val, id);
