/************************************************
 * Tempodisjunctive scheduling solver
 *
 * Copyright 2024 Emmanuel Hebrard
 *
 * Tempo is free software: you can redistribute it and/or modify it
 * under the terms of the GNU General Public License as published by the
 * Free Software Foundation, either version 3 of the License, or (at your
 *  option) any later version.
 *
 * Tempo is distributed in the hope that it will be useful, but WITHOUT
 * ANY WARRANTY; without even the implied warranty of MERCHANTABILITY or
 * FITNESS FOR A PARTICULAR PURPOSE.  See the GNU General Public License
 * for more details.
 *
 * You should have received a copy of the GNU General Public License
 * along with Tempo.  If not, see <http://www.gnu.org/licenses/>.
 *
 ***********************************************/

#include <iostream>
#include <vector>

#include "Solver.hpp"
#include "heuristics/Greedy.hpp"
#include "util/parsing/jsp.hpp"
#include "util/parsing/jstl.hpp"
#include "util/parsing/osp.hpp"
#include "util/parsing/path.hpp"
#include "util/parsing/tsptw.hpp"
#include "util/parsing/jssdst.hpp"
#include "helpers/cli.hpp"
#include "util/Profiler.hpp"
#include "helpers/shell.hpp"
#include "helpers/git_sha.hpp"
#include "heuristics/RelaxationPolicy.hpp"

using namespace tempo;

template <typename T>
void warmstart(Solver<T> &S, Interval<T> &schedule,
               std::vector<Interval<T>> intervals,
               //                              std::vector<NoOverlapExpression<>>
               //                              &resources,
               T &ub) {
  // try to get a better ub with an initial upper bound insertion heuristic
  Greedy greedy_insertion(S);
  greedy_insertion.addIntervals(intervals);
  //  for (auto &R : resources) {
  //    greedy_insertion.addResource(R.begDisjunct(), R.endDisjunct());
  //  }
  for (auto x : S.boolean_search_vars) {
    greedy_insertion.addVar(x);
  }

  // the insertion heuristic is randomized so multiple runs can be useful
  S.initializeSearch();
  S.propagate();
  for (auto i{0}; i < S.getOptions().greedy_runs; ++i) {
    auto st{S.saveState()};
    auto sat{greedy_insertion.runEarliestStart()};
    //        auto sat{greedy_insertion.runLex()};
    if (sat) {
      if (schedule.getEarliestEnd(S) <= ub) {
        S.set(schedule.end.before(schedule.getEarliestEnd(S)));
        S.boolean.saveSolution();
        S.numeric.saveSolution();
        ub = schedule.getEarliestEnd(S) - 1;
        std::cout << std::setw(10) << (ub + 1);
        S.displayProgress(std::cout);
      }
    }
    S.restoreState(st);
  }

  S.set(schedule.end.before(ub));
}

template <typename T>
std::string prettyJob(const Interval<T> &task, const Solver<T> &S,
                      const bool dur_flag) {
  std::stringstream ss;

  auto est{S.numeric.lower(task.start)};
  auto lst{S.numeric.upper(task.start)};
  auto ect{S.numeric.lower(task.end)};
  auto lct{S.numeric.upper(task.end)};

  ss << "[";

  if (est == lst)
    ss << est;
  else
    ss << est << "-" << lst;
  ss << "..";
  if (ect == lct)
    ss << ect;
  else
    ss << ect << "-" << lct;
  ss << "]";

  if (dur_flag) {
    auto pmin{S.numeric.lower(task.duration)};
    auto pmax{S.numeric.upper(task.duration)};
    ss << " (" << pmin << "-" << pmax << ")";
  }

  return ss.str();
}

template<typename T>
void printJobs(const Solver<T>& S, const std::vector<Interval<T>>& intervals) {
  int i{0};
  for (auto task : intervals) {
    std::cout << "job" << ++i << " (" << task.id()
              << "): " << prettyJob(task, S, true) << std::endl;
  }
}

template<typename T>
void printResources(const Solver<T>& S, const std::vector<Interval<T>>& intervals, std::vector<std::vector<size_t>>& resource_tasks) {
  int i{0};

  for (auto &tasks_idx : resource_tasks) {
    ++i;
    if (tasks_idx.size() > 1) {

      std::vector<index_t> order;
      for (auto j : tasks_idx) {
        auto job{intervals[j]};
        if (S.boolean.value(job.exist))
          order.push_back(j);
      }

      std::sort(order.begin(), order.end(),
                [&](const index_t a, const index_t b) {
                  return S.numeric.lower(intervals[a].start) <
                         S.numeric.lower(intervals[b].start);
                });

      std::cout << "resource " << i << ":";
      for (auto o : order) {
        std::cout << " job" << (o + 1) << ":"
                  << prettyJob(intervals[o], S, false);
      }
      std::cout << std::endl;
    }
  }
}


// implementation of a scheduling solver
int main(int argc, char *argv[]) {
  auto parser = tempo::getBaseParser();
  bool profileHeuristic;
  double lnsDecay;
  cli::detail::configureParser(parser, cli::SwitchSpec("heuristic-profiling", "activate heuristic profiling",
                                                       profileHeuristic, false),
                               cli::ArgSpec("lns-decay", "relaxation ratio decay", false, lnsDecay, 0.5));
    
    std::string ordering_file{""};
    parser.getCmdLine().add<TCLAP::ValueArg<std::string>>(ordering_file, "", "static-ordering", "use static ordering heuristic", false, "", "string");
    
  parser.parse(argc, argv);
  Options opt = parser.getOptions();
  Solver<> S(opt);
  seed(opt.seed);

  // an interval standing for the makespan of schedule
  auto schedule{S.newInterval(0, Constant::Infinity<int>, 0, 0, 0,
                              Constant::Infinity<int>)};

  // depending on the option "input-format", parse a disjunctive scheduling
  // instance, and collect resources and interval objects
  std::vector<NoOverlapExpression<>> resources;
  std::vector<std::vector<size_t>> resource_tasks;
  std::vector<Interval<>> intervals;
  std::vector<int> weights;
  std::vector<std::vector<std::vector<int>>> resource_transitions;

  if (opt.input_format == "osp") {
    osp::parse(opt.instance_file, S, schedule, intervals, resource_tasks);
  } else if (opt.input_format == "jsp") {
    jsp::parse(opt.instance_file, S, schedule, intervals, resource_tasks);
  } else if (opt.input_format == "path") {
    path::parse(opt.instance_file, S, schedule, intervals, resource_tasks);
  } else if (opt.input_format == "tsptw") {
    tsptw::parse(opt.instance_file, S, schedule, intervals, weights,
                 resource_tasks, resource_transitions);
  } else if (opt.input_format == "jstl") {
    jstl::parse(opt.instance_file, S, schedule, intervals, resource_tasks);
  } else if (opt.input_format == "jssdst") {
      jssdst::parse(opt.instance_file, S, schedule, intervals, resource_tasks, resource_transitions);
    }

  //    for(auto i : intervals) {
  //        std::cout << i.id() << ": " << i << std::endl;
  //    }
  //    exit(1);

  resource_transitions.resize(resource_tasks.size());

  index_t i{0};
  std::vector<Interval<int>> scope;
  for (auto &tasks : resource_tasks) {
    for (auto j : tasks) {
      scope.push_back(intervals[j]);
    }
    auto no_overlap{NoOverlap(schedule, scope, resource_transitions[i++])};
    resources.push_back(no_overlap);
    S.post(no_overlap);
    scope.clear();
  }

//  // set a trivial (and the user-defined) upper bound
//  int total_duration{0};
//  int max_start{0};
//  for (auto &j : intervals) {
//    if (j.maxDuration(S) == Constant::Infinity<int>) {
//      total_duration = Constant::Infinity<int>;
//      break;
//    }
//    total_duration += j.maxDuration(S);
//
//    if (j.start.min(S) > max_start)
//      max_start = j.start.min(S);
//  }
//  auto ub{std::min(opt.ub, max_start + total_duration)};
//
//  //    S.post(schedule.end <= ub);

  if (opt.ub != Constant::Infinity<int>) {
    S.post(schedule.end.before(opt.ub));
    //        S.set(schedule.end.before(schedule.start, -opt.ub));
    //        S.propagate();

    //        std::cout << (schedule.end.before(schedule.start, -opt.ub)) <<
    //        std::endl;
  }

  // HACK!!: add an edge from origin to end to allow propagation of
  // shortest path
  S.set({0, 1, S.numeric.upper(1)});

  int num_restart{0};
  SubscriberHandle handlerToken;
  FullTransitivity<int>* primal{NULL};
  if (opt.full_transitivity or opt.primal_boost) {
    primal = S.postFullTransitivity(resources.begin(), resources.end());
    if (opt.primal_boost)
      handlerToken = S.SearchRestarted.subscribe_handled([&](bool) {
            ++num_restart;

            if (S.num_solutions > 2 or S.num_fails >= 250) {
              S.relax(primal);
              handlerToken.unregister();
            }
          });
  }

  if (opt.print_mod) {
    std::cout << S << std::endl;
  }

  util::Profiler profiler;
  if (profileHeuristic) {
      using namespace tempo::heuristics;
      util::ProfiledHeuristic<VariableHeuristic> varBranching(profiler, make_variable_heuristic(S));
      util::ProfiledHeuristic<ValueHeuristic> valBranching(profiler, make_value_heuristic(S));
      S.setBranchingHeuristic(make_compound_heuristic(std::move(varBranching), std::move(valBranching)));
  }

  auto optimal{false};
  if (opt.greedy_runs > 0) {

    //        std::vector<Interval<int>> by_resource;
    //        for(auto &tasks : resource_tasks) {
    //            for(auto j : tasks) {
    //                by_resource.push_back(intervals[j]);
    //            }
    //        }

    try {
      auto ub{Constant::Infinity<int>};
      warmstart(S, schedule, intervals, ub);
      //            warmstart(S, schedule, by_resource, ub);
    } catch (Failure<int> &f) {
      //            std::cout << " optimal solution found in a greedy run\n";
      optimal = true;
    }
  }
    
    if(not optimal) {

                
        MinimizationObjective<int> objective(schedule.duration);
//        RelaxRandomDisjunctiveResource<int> policy(S, resources);
//                FixRandomDisjunctiveResource<int> policy(S, resources);
        std::vector<BooleanVar<int>> vars;
        for(auto& resource : resources)
            for(auto bi{resource.begDisjunct()}; bi!=resource.endDisjunct(); ++bi) {
                vars.push_back(*bi);
            }
<<<<<<< HEAD
        RandomSubset<int> policy(S, vars, .3, lnsDecay);

=======
        heuristics::RandomSubset<int> policy(S, vars, .97, lnsDecay);
        
>>>>>>> bf7c063b
        S.largeNeighborhoodSearch(objective, policy);
    }

  if (S.numeric.hasSolution()) {
      std::cout << "-- makespan " << S.numeric.lower(schedule.duration) << std::endl;
  }

  if (opt.print_sol) {
    printJobs(S, intervals);
    printResources(S, intervals, resource_tasks);
  }

  profiler.printAll<std::chrono::microseconds>(std::cout);
  std::cout << "-- date: " << shell::getTimeStamp() << std::endl;
  std::cout << "-- commit: " << GitSha << std::endl;

}<|MERGE_RESOLUTION|>--- conflicted
+++ resolved
@@ -301,13 +301,8 @@
             for(auto bi{resource.begDisjunct()}; bi!=resource.endDisjunct(); ++bi) {
                 vars.push_back(*bi);
             }
-<<<<<<< HEAD
-        RandomSubset<int> policy(S, vars, .3, lnsDecay);
-
-=======
-        heuristics::RandomSubset<int> policy(S, vars, .97, lnsDecay);
-        
->>>>>>> bf7c063b
+
+        heuristics::RandomSubset<int> policy(S, vars, .5, lnsDecay);
         S.largeNeighborhoodSearch(objective, policy);
     }
 
