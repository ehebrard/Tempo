--- conflicted
+++ resolved
@@ -283,12 +283,9 @@
     }
   }
 
-  //    exit(1);
 
   // search
   if (not optimal) {
-<<<<<<< HEAD
-      
       if(ordering_file != "") {
           std::vector<var_t> ordering;
           std::ifstream infile(ordering_file.c_str(), std::ios_base::in);
@@ -298,20 +295,10 @@
           for(int i{0}; i<length; ++i) {
               infile >> x;
               ordering.push_back(x);
-              
-//              std::cout << " " << x;
           }
-//          std::cout << std::endl;
-
-          //          std::cout << "setting static ordering\n";
-
           S.setBranchingHeuristic(heuristics::make_compound_heuristic(heuristics::Static(S,ordering), heuristics::make_value_heuristic(S)));
       }
-      
-//      std::cout << "ok\n";
-      
-=======
->>>>>>> 3d072a46
+
     S.minimize(schedule.duration);
   }
 
