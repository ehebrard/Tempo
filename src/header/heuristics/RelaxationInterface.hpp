--- conflicted
+++ resolved
@@ -45,19 +45,12 @@
         AssumptionState state = AssumptionState::Empty;
 
     public:
-<<<<<<< HEAD
-        AssumptionInterface(const AssumptionInterface &) = delete;
-        AssumptionInterface(AssumptionInterface &&) = delete;
-        AssumptionInterface &operator=(const AssumptionInterface &) = delete;
-        AssumptionInterface &operator=(AssumptionInterface &&) = delete;
-        ~AssumptionInterface() { s.assumption_stamp = s.ground_stamp; };
-=======
+
         AssumptionProxy(const AssumptionProxy &) = delete;
         AssumptionProxy(AssumptionProxy &&) = delete;
         AssumptionProxy &operator=(const AssumptionProxy &) = delete;
         AssumptionProxy &operator=(AssumptionProxy &&) = delete;
-        ~AssumptionProxy() = default;
->>>>>>> b36d8493
+        ~AssumptionProxy() { s.assumption_stamp = s.ground_stamp; };
 
         /**
          * Ctor
