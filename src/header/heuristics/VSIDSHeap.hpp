/**
* @author Emmanuel Hebrard
* @date 12.09.24
* @brief
*/

#ifndef TEMPO_VSIDSHEAP_HPP
#define TEMPO_VSIDSHEAP_HPP


//#include <algorithm>

#include "heuristics/impl/ActivityMap.hpp"
#include "util/Heap.hpp"
#include "util/SparseSet.hpp"
#include "util/traits.hpp"
#include "util/SubscribableEvent.hpp"
#include "heuristic_interface.hpp"
#include "ReversibleObject.hpp"
#include "Solver.hpp"

//#define DBG_VSIDS true

namespace tempo {
    template<typename T>
    class Solver;
}

namespace tempo::heuristics {
    /**
     * @brief (Variable State Independent Decaying Sum) heuristic (heap implementation)
     * @details @copybrief
     * Selects variables which occur in the largest number of clauses (proportionally to highest activity). Activity for
     * a literal l is calculated the following way:
     * \f$ A_l = \sum_{i=1}^n \gamma^{n - i} w_i \f$ where \f$ \gamma \f$ is a constant decay factor and \f$ n \f$ is
     * the the number of activity updates
     * The final scor
     * @tparam T timing type
     */
<<<<<<< HEAD
    template<concepts::scalar T>
    class VSIDSHeap : public ReversibleObject, public BaseVariableHeuristic<T> {
    public:
        explicit VSIDSHeap(Solver<T> &solver)
            : ReversibleObject(&solver.getEnv())
              , handlerToken(solver.ConflictExtracted.subscribe_handled(
                  [this](const auto &arg) { this->updateActivity(arg); }))
              , activity(solver.getBooleanActivity())
              , num_activity(solver.getNumericActivity()) {
            //        activity(solver.getOptions().vsids_decay) {

            var_heap.resize(solver.boolean.size());
            std::iota(var_heap.begin(), var_heap.end(), 0);
            index.resize(solver.boolean.size(), 0);
            trail.push_back(var_heap.size());
            weight_reasons = solver.getOptions().vsids_reasons;

            //@TODO: better initialisation
            for (size_t i{0}; i < var_heap.size(); ++i) {
                std::swap(var_heap[i], var_heap[i + random() % (var_heap.size() - i)]);
                index[var_heap[i]] = static_cast<index_t>(i);
            }

            activity.resize(solver.boolean.size(), impl::ActivityMap::baseIncrement);
            num_activity.resize(solver.numeric.size(), impl::ActivityMap::baseIncrement);


            assert(checkVars(solver));
            //        std::cout << "ok\n";
            //        exit(1);
        }

        VSIDSHeap(const VSIDSHeap &) = delete;

        VSIDSHeap(VSIDSHeap &&) = delete;

        VSIDSHeap &operator=(const VSIDSHeap &) = delete;

        VSIDSHeap &operator=(VSIDSHeap &&) = delete;

        ~VSIDSHeap() override = default;

        auto nextVariable(const Solver<T> &solver) noexcept -> VariableSelection override {
            const concepts::same_template<SparseSet> auto &variables =
                    solver.getBranch();
=======
    template <concepts::scalar T>
    auto nextVariable(const Solver<T> &solver) noexcept -> VariableSelection {
        const concepts::same_template<SparseSet> auto &variables =
        solver.getBranch();
>>>>>>> 9b3dc758

#ifdef DBG_VSIDS
        std::cout << "pick var from " << variables << " @lvl " << solver.level() << " (self lvl = " << trail.size() << ")\nheap:";
        for (auto v{var_heap.begin()}; v != (var_heap.begin() + trail.back()); ++v) {
            std::cout << " " << *v;
        }
        std::cout << std::endl;

        if (static_cast<int>(trail.size()) > solver.level())
            std::cout << "(t) backtrack to level " << solver.level() << "\n";
#endif

            assert(not variables.empty());


            //
            //        auto n{trail.back()};
            //        while (static_cast<int>(trail.size()) > solver.level()) {
            //            trail.pop_back();
            //        }
            //
            //        while (n < trail.back()) {
            //
            //#ifdef DBG_VSIDS
            //            std::cout << " - restore var " << var_heap[n] << "\n";
            ////            assert(variables.has(var_heap[n]));
            //#endif
            //
            //            heap::percolate_up(var_heap.begin(), n, index,
            //                               [&](const var_t x, const var_t y) {
            //                return activity[x] > activity[y];
            //            });
            //            ++n;
            //        }
            //

#ifdef DBG_VSIDS
        if(static_cast<int>(trail.size()) < solver.level())
            std::cout << " - catch up from lvl " << trail.size() << " to lvl " << solver.level() << std::endl;
#endif
<<<<<<< HEAD

            while (static_cast<int>(trail.size()) < solver.level())
                trail.push_back(trail.back());

            assert(checkVars(solver));
            assert(checkHeap(0));

            auto last{trail.back()};
            var_t x;
            do {
                x = pickBest(last);
            } while (not variables.has(x));

            trail.push_back(last);
            this->save();

            //        assert(checkVars(solver));

            assert(checkHeap(0));

            return {x, VariableType::Boolean};
        }

        void undo() override {
            //        std::cout << "(r) backtrack\n";


            auto n{trail.back()};
            trail.pop_back();

            while (n < trail.back()) {
=======
        
        while (static_cast<int>(trail.size()) < solver.level())
            trail.push_back(trail.back());
        
        assert(checkVars(solver));
        assert(checkHeap(0));
        
        auto last{trail.back()};
        var_t x;
        do {
            x = pickBest(last);
        } while (not variables.has(x));
        
        trail.push_back(last);
        this->save();
        
//        assert(checkVars(solver));
        
        assert(checkHeap(0));
        
        return {x, VariableType::Boolean};
    }

    void undo() {
      auto n{trail.back()};
      trail.pop_back();

      while (n < trail.back()) {

>>>>>>> 9b3dc758
#ifdef DBG_VSIDS
            std::cout << " - restore var " << var_heap[n] << "\n";
//            assert(variables.has(var_heap[n]));
#endif
<<<<<<< HEAD

                heap::percolate_up(var_heap.begin(), n, index,
                                   [&](const var_t x, const var_t y) {
                                       return activity[x] > activity[y];
                                   });
                ++n;
=======
            
            heap::percolate_up(var_heap.begin(), n, index,
                               [&](const var_t x, const var_t y) {
                return activity[x] > activity[y];
            });
            ++n;
    }
  }

protected:
    template <concepts::scalar T> void updateActivity(const Solver<T> &solver) {
        
        bool_buffer.clear();
        num_buffer.clear();
        for (auto l : solver.lastLearnt()) {
            if (l.isNumeric()) {
                num_buffer.push_back(l.variable());
            } else {
                bool_buffer.push_back(l.variable());
>>>>>>> 9b3dc758
            }
        }

    protected:
        void updateActivity(const Solver<T> &solver) {
            bool_buffer.clear();
            num_buffer.clear();
            for (auto l: solver.lastLearnt()) {
                if (l.isNumeric()) {
                    num_buffer.push_back(l.variable());
                } else {
                    bool_buffer.push_back(l.variable());
                }
                if (weight_reasons) {
                    //                solver.getReason(~l).explain(lit_buffer);
                    for (auto p: solver.getExplanation(~l)) {
                        if (p.isNumeric()) {
                            num_buffer.push_back(p.variable());
                        } else {
                            bool_buffer.push_back(p.variable());
                        }
                    }
                    //                lit_buffer.clear();
                }
            }

            for (auto i: solver.cut.cached_) {
                auto l{solver.getLiteral(i)};
                if (l.isNumeric()) {
                    num_buffer.push_back(l.variable());
                } else {
                    bool_buffer.push_back(l.variable());
                }
            }

            assert(checkHeap(0));
            //
            //      size_t k = 0;
            //      for(auto v : var_heap)
            //      {
            //          std::cout << std::setw(3) << k << " | " << std::setw(3) << v <<
            //          ": " << activity[v] << std::endl; if(++k == trail.back())
            //              break;
            //      }

            //    activity.update(bool_buffer);
            num_activity.update(num_buffer);

            //      std::cout << "update bools:";
            //      for(auto x : bool_buffer)
            //          std::cout << " " << activity[x];
            //      std::cout << std::endl;
            //      std::cout << "update nums:";
            //      for(auto x : num_buffer)
            //          std::cout << " " << num_activity[x];
            //      std::cout << std::endl;

            bool normalize = false;
            for (auto x: bool_buffer) {
                normalize |= activity.incrementActivity(x);
                if (index[x] < trail.back()) {
                    heap::percolate_up(var_heap.begin(), index[x], index,
                                       [&](const var_t x, const var_t y) {
                                           return activity[x] > activity[y];
                                       });
                }
            }
            if (normalize) {
                activity.normalize();
            } else {
                activity.applyDecay();
            }

            //      std::cout << "========\n";
            //
            //      k = 0;
            //      for(auto v : var_heap)
            //      {
            //          std::cout << std::setw(3) << k << " | " << std::setw(3) << v <<
            //          ": " << activity[v] << std::endl; if(++k == trail.back())
            //              break;
            //      }

            assert(checkHeap(0));
        }

        bool checkVars(const Solver<T> &solver) {
            auto last{trail.back()};
            for (auto x: solver.getBranch()) {
                bool notin{true};
                for (auto v{var_heap.begin()}; notin and v != (var_heap.begin() + last);
                     ++v) {
                    if (*v == x) {
                        notin = false;
                    }
                }
                if (notin) {
                    std::cout << x << " is not in the heap!\n";
                    if (index.size() > static_cast<size_t>(x)) {
                        std::cout << "(@index " << index[x] << "/" << last << ")\n";
                    }
                    return false;
                }
            }
            return true;
        }

        bool checkHeap(const int i) {
            auto lc{heap::left(i)};
            auto rc{heap::right(i)};

            auto n{static_cast<int>(trail.back())};

            bool ok_left =
            ((lc >= n) or
             ((activity[var_heap[i]] >= activity[var_heap[lc]]) and checkHeap(lc)));

            if (not ok_left) {
                std::cout << lc << "|" << var_heap[lc] << ":(" << activity[var_heap[lc]]
                        << ") is the left child of " << i << "|" << var_heap[i] << ":("
                        << activity[var_heap[i]] << ")\n";
            }

            if (ok_left) {
                auto ok_right =
                ((rc >= n) or ((activity[var_heap[i]] >= activity[var_heap[rc]]) and
                               checkHeap(rc)));

                if (not ok_right) {
                    std::cout << rc << "|" << var_heap[rc] << ":(" << activity[var_heap[rc]]
                            << ") is the right child of " << i << "|" << var_heap[i]
                            << ":(" << activity[var_heap[i]] << ")\n";
                }

                return ok_right;
            }

            return false;
        }

        var_t pickBest(size_t &_end_) {
            var_t x{var_heap[0]};
            heap::remove_min(var_heap.begin(), var_heap.begin() + _end_, index,
                             [&](const var_t x, const var_t y) {
                                 return activity[x] > activity[y];
                             });
            --_end_;

#ifdef DBG_VSIDS
        std::cout << " - pick " << x << " (" << _end_ << ")\n";
#endif

            return x;
        }

        // the successive sizes of the heap -> decreasing at each call to
        // nextVariable() |trail| should therefore be equal to solver.level(), if not,
        // there has been a backtrack then the values in trail can be used to
        // re-integrate the necessary variables
        std::vector<size_t> trail;

        // position of each variable in the heap (so that we can percolate)
        std::vector<index_t> index;

        std::vector<var_t> var_heap;

        SubscriberHandle handlerToken;

        std::vector<var_t> bool_buffer;
        std::vector<var_t> num_buffer;

        impl::ActivityMap &activity;
        impl::ActivityMap &num_activity;

        bool weight_reasons{true};
        //    std::vector<Literal<T>> lit_buffer;
    };

    struct VSIDSHeapFactory : MakeVariableHeuristicFactory<VSIDSHeapFactory> {
        VSIDSHeapFactory();

        template<concepts::scalar T>
        auto build_impl(Solver<T>& solver) const -> VariableHeuristic<T> {
            return std::make_unique<VSIDSHeap<T>>(solver);
        }
    };
}

#endif // TEMPO_VSIDSHEAP_HPP<|MERGE_RESOLUTION|>--- conflicted
+++ resolved
@@ -27,68 +27,66 @@
 }
 
 namespace tempo::heuristics {
+
+/**
+ * @brief (Variable State Independent Decaying Sum) heuristic (heap implementation)
+ * @details @copybrief
+ * Selects variables which occur in the largest number of clauses (proportionally to highest activity). Activity for
+ * a literal l is calculated the following way:
+ * \f$ A_l = \sum_{i=1}^n \gamma^{n - i} w_i \f$ where \f$ \gamma \f$ is a constant decay factor and \f$ n \f$ is
+ * the the number of activity updates
+ * The final scor
+ * @tparam T timing type
+ */
+template <concepts::scalar T>
+class VSIDSHeap : public ReversibleObject, public BaseVariableHeuristic<T> {
+    
+public:
+    VSIDSHeap(Solver<T> &solver)
+    : ReversibleObject(&solver.getEnv())
+    , handlerToken(solver.ConflictExtracted.subscribe_handled(
+                                                              [this](const auto &arg) { this->updateActivity(arg); }))
+    , activity(solver.getBooleanActivity())
+    , num_activity(solver.getNumericActivity())
+    {
+        //        activity(solver.getOptions().vsids_decay) {
+        
+        var_heap.resize(solver.boolean.size());
+        std::iota(var_heap.begin(), var_heap.end(), 0);
+        index.resize(solver.boolean.size(), 0);
+        trail.push_back(var_heap.size());
+        weight_reasons = solver.getOptions().vsids_reasons;
+        
+        //@TODO: better initialisation
+        for (size_t i{0}; i < var_heap.size(); ++i) {
+            std::swap(var_heap[i], var_heap[i + random() % (var_heap.size() - i)]);
+            index[var_heap[i]] = static_cast<index_t>(i);
+        }
+        
+        activity.resize(solver.boolean.size(), impl::ActivityMap::baseIncrement);
+        num_activity.resize(solver.numeric.size(), impl::ActivityMap::baseIncrement);
+    
+        
+        assert(checkVars(solver));
+//        std::cout << "ok\n";
+        //        exit(1);
+    }
+    
+    VSIDSHeap(const VSIDSHeap &) = delete;
+    VSIDSHeap(VSIDSHeap &&) = delete;
+    VSIDSHeap &operator=(const VSIDSHeap &) = delete;
+    VSIDSHeap &operator=(VSIDSHeap &&) = delete;
+    ~VSIDSHeap() override = default;
+    
     /**
-     * @brief (Variable State Independent Decaying Sum) heuristic (heap implementation)
-     * @details @copybrief
-     * Selects variables which occur in the largest number of clauses (proportionally to highest activity). Activity for
-     * a literal l is calculated the following way:
-     * \f$ A_l = \sum_{i=1}^n \gamma^{n - i} w_i \f$ where \f$ \gamma \f$ is a constant decay factor and \f$ n \f$ is
-     * the the number of activity updates
-     * The final scor
+     * Heuristic interface
      * @tparam T timing type
+     * @param solver solver for which to select the variable
+     * @return randomly selected variable
      */
-<<<<<<< HEAD
-    template<concepts::scalar T>
-    class VSIDSHeap : public ReversibleObject, public BaseVariableHeuristic<T> {
-    public:
-        explicit VSIDSHeap(Solver<T> &solver)
-            : ReversibleObject(&solver.getEnv())
-              , handlerToken(solver.ConflictExtracted.subscribe_handled(
-                  [this](const auto &arg) { this->updateActivity(arg); }))
-              , activity(solver.getBooleanActivity())
-              , num_activity(solver.getNumericActivity()) {
-            //        activity(solver.getOptions().vsids_decay) {
-
-            var_heap.resize(solver.boolean.size());
-            std::iota(var_heap.begin(), var_heap.end(), 0);
-            index.resize(solver.boolean.size(), 0);
-            trail.push_back(var_heap.size());
-            weight_reasons = solver.getOptions().vsids_reasons;
-
-            //@TODO: better initialisation
-            for (size_t i{0}; i < var_heap.size(); ++i) {
-                std::swap(var_heap[i], var_heap[i + random() % (var_heap.size() - i)]);
-                index[var_heap[i]] = static_cast<index_t>(i);
-            }
-
-            activity.resize(solver.boolean.size(), impl::ActivityMap::baseIncrement);
-            num_activity.resize(solver.numeric.size(), impl::ActivityMap::baseIncrement);
-
-
-            assert(checkVars(solver));
-            //        std::cout << "ok\n";
-            //        exit(1);
-        }
-
-        VSIDSHeap(const VSIDSHeap &) = delete;
-
-        VSIDSHeap(VSIDSHeap &&) = delete;
-
-        VSIDSHeap &operator=(const VSIDSHeap &) = delete;
-
-        VSIDSHeap &operator=(VSIDSHeap &&) = delete;
-
-        ~VSIDSHeap() override = default;
-
-        auto nextVariable(const Solver<T> &solver) noexcept -> VariableSelection override {
-            const concepts::same_template<SparseSet> auto &variables =
-                    solver.getBranch();
-=======
-    template <concepts::scalar T>
-    auto nextVariable(const Solver<T> &solver) noexcept -> VariableSelection {
+    auto nextVariable(const Solver<T> &solver) noexcept -> VariableSelection override {
         const concepts::same_template<SparseSet> auto &variables =
         solver.getBranch();
->>>>>>> 9b3dc758
 
 #ifdef DBG_VSIDS
         std::cout << "pick var from " << variables << " @lvl " << solver.level() << " (self lvl = " << trail.size() << ")\nheap:";
@@ -129,39 +127,6 @@
         if(static_cast<int>(trail.size()) < solver.level())
             std::cout << " - catch up from lvl " << trail.size() << " to lvl " << solver.level() << std::endl;
 #endif
-<<<<<<< HEAD
-
-            while (static_cast<int>(trail.size()) < solver.level())
-                trail.push_back(trail.back());
-
-            assert(checkVars(solver));
-            assert(checkHeap(0));
-
-            auto last{trail.back()};
-            var_t x;
-            do {
-                x = pickBest(last);
-            } while (not variables.has(x));
-
-            trail.push_back(last);
-            this->save();
-
-            //        assert(checkVars(solver));
-
-            assert(checkHeap(0));
-
-            return {x, VariableType::Boolean};
-        }
-
-        void undo() override {
-            //        std::cout << "(r) backtrack\n";
-
-
-            auto n{trail.back()};
-            trail.pop_back();
-
-            while (n < trail.back()) {
-=======
         
         while (static_cast<int>(trail.size()) < solver.level())
             trail.push_back(trail.back());
@@ -185,25 +150,16 @@
         return {x, VariableType::Boolean};
     }
 
-    void undo() {
+    void undo() override {
       auto n{trail.back()};
       trail.pop_back();
 
       while (n < trail.back()) {
 
->>>>>>> 9b3dc758
 #ifdef DBG_VSIDS
             std::cout << " - restore var " << var_heap[n] << "\n";
 //            assert(variables.has(var_heap[n]));
 #endif
-<<<<<<< HEAD
-
-                heap::percolate_up(var_heap.begin(), n, index,
-                                   [&](const var_t x, const var_t y) {
-                                       return activity[x] > activity[y];
-                                   });
-                ++n;
-=======
             
             heap::percolate_up(var_heap.begin(), n, index,
                                [&](const var_t x, const var_t y) {
@@ -214,7 +170,7 @@
   }
 
 protected:
-    template <concepts::scalar T> void updateActivity(const Solver<T> &solver) {
+    void updateActivity(const Solver<T> &solver) {
         
         bool_buffer.clear();
         num_buffer.clear();
@@ -223,155 +179,142 @@
                 num_buffer.push_back(l.variable());
             } else {
                 bool_buffer.push_back(l.variable());
->>>>>>> 9b3dc758
-            }
-        }
-
-    protected:
-        void updateActivity(const Solver<T> &solver) {
-            bool_buffer.clear();
-            num_buffer.clear();
-            for (auto l: solver.lastLearnt()) {
-                if (l.isNumeric()) {
-                    num_buffer.push_back(l.variable());
-                } else {
-                    bool_buffer.push_back(l.variable());
-                }
-                if (weight_reasons) {
-                    //                solver.getReason(~l).explain(lit_buffer);
-                    for (auto p: solver.getExplanation(~l)) {
-                        if (p.isNumeric()) {
-                            num_buffer.push_back(p.variable());
-                        } else {
-                            bool_buffer.push_back(p.variable());
-                        }
-                    }
-                    //                lit_buffer.clear();
-                }
-            }
-
-            for (auto i: solver.cut.cached_) {
-                auto l{solver.getLiteral(i)};
-                if (l.isNumeric()) {
-                    num_buffer.push_back(l.variable());
-                } else {
-                    bool_buffer.push_back(l.variable());
-                }
-            }
-
-            assert(checkHeap(0));
-            //
-            //      size_t k = 0;
-            //      for(auto v : var_heap)
-            //      {
-            //          std::cout << std::setw(3) << k << " | " << std::setw(3) << v <<
-            //          ": " << activity[v] << std::endl; if(++k == trail.back())
-            //              break;
-            //      }
-
-            //    activity.update(bool_buffer);
-            num_activity.update(num_buffer);
-
-            //      std::cout << "update bools:";
-            //      for(auto x : bool_buffer)
-            //          std::cout << " " << activity[x];
-            //      std::cout << std::endl;
-            //      std::cout << "update nums:";
-            //      for(auto x : num_buffer)
-            //          std::cout << " " << num_activity[x];
-            //      std::cout << std::endl;
-
-            bool normalize = false;
-            for (auto x: bool_buffer) {
-                normalize |= activity.incrementActivity(x);
-                if (index[x] < trail.back()) {
-                    heap::percolate_up(var_heap.begin(), index[x], index,
-                                       [&](const var_t x, const var_t y) {
-                                           return activity[x] > activity[y];
-                                       });
-                }
-            }
-            if (normalize) {
-                activity.normalize();
-            } else {
-                activity.applyDecay();
-            }
-
-            //      std::cout << "========\n";
-            //
-            //      k = 0;
-            //      for(auto v : var_heap)
-            //      {
-            //          std::cout << std::setw(3) << k << " | " << std::setw(3) << v <<
-            //          ": " << activity[v] << std::endl; if(++k == trail.back())
-            //              break;
-            //      }
-
-            assert(checkHeap(0));
-        }
-
-        bool checkVars(const Solver<T> &solver) {
-            auto last{trail.back()};
-            for (auto x: solver.getBranch()) {
-                bool notin{true};
-                for (auto v{var_heap.begin()}; notin and v != (var_heap.begin() + last);
-                     ++v) {
-                    if (*v == x) {
-                        notin = false;
+            }
+            if (weight_reasons) {
+//                solver.getReason(~l).explain(lit_buffer);
+                for(auto p : solver.getExplanation(~l)) {
+                    if (p.isNumeric()) {
+                        num_buffer.push_back(p.variable());
+                    } else {
+                        bool_buffer.push_back(p.variable());
                     }
                 }
-                if (notin) {
-                    std::cout << x << " is not in the heap!\n";
-                    if (index.size() > static_cast<size_t>(x)) {
-                        std::cout << "(@index " << index[x] << "/" << last << ")\n";
-                    }
-                    return false;
+//                lit_buffer.clear();
+            }
+        }
+        
+        for (auto i : solver.cut.cached_) {
+            auto l{solver.getLiteral(i)};
+            if (l.isNumeric()) {
+                num_buffer.push_back(l.variable());
+            } else {
+                bool_buffer.push_back(l.variable());
+            }
+        }
+        
+        assert(checkHeap(0));
+        //
+        //      size_t k = 0;
+        //      for(auto v : var_heap)
+        //      {
+        //          std::cout << std::setw(3) << k << " | " << std::setw(3) << v <<
+        //          ": " << activity[v] << std::endl; if(++k == trail.back())
+        //              break;
+        //      }
+        
+        //    activity.update(bool_buffer);
+        num_activity.update(num_buffer);
+        
+        //      std::cout << "update bools:";
+        //      for(auto x : bool_buffer)
+        //          std::cout << " " << activity[x];
+        //      std::cout << std::endl;
+        //      std::cout << "update nums:";
+        //      for(auto x : num_buffer)
+        //          std::cout << " " << num_activity[x];
+        //      std::cout << std::endl;
+        
+        bool normalize = false;
+        for (auto x : bool_buffer) {
+            normalize |= activity.incrementActivity(x);
+            if (index[x] < trail.back()) {
+                heap::percolate_up(var_heap.begin(), index[x], index,
+                                   [&](const var_t x, const var_t y) {
+                    return activity[x] > activity[y];
+                });
+            }
+        }
+        if (normalize) {
+            activity.normalize();
+        } else {
+            activity.applyDecay();
+        }
+        
+        //      std::cout << "========\n";
+        //
+        //      k = 0;
+        //      for(auto v : var_heap)
+        //      {
+        //          std::cout << std::setw(3) << k << " | " << std::setw(3) << v <<
+        //          ": " << activity[v] << std::endl; if(++k == trail.back())
+        //              break;
+        //      }
+        
+        assert(checkHeap(0));
+    }
+    
+    bool checkVars(const Solver<T> &solver) {
+        auto last{trail.back()};
+        for (auto x : solver.getBranch()) {
+            bool notin{true};
+            for (auto v{var_heap.begin()}; notin and v != (var_heap.begin() + last);
+                 ++v) {
+                if (*v == x) {
+                    notin = false;
                 }
             }
-            return true;
-        }
-
-        bool checkHeap(const int i) {
-            auto lc{heap::left(i)};
-            auto rc{heap::right(i)};
-
-            auto n{static_cast<int>(trail.back())};
-
-            bool ok_left =
-            ((lc >= n) or
-             ((activity[var_heap[i]] >= activity[var_heap[lc]]) and checkHeap(lc)));
-
-            if (not ok_left) {
-                std::cout << lc << "|" << var_heap[lc] << ":(" << activity[var_heap[lc]]
-                        << ") is the left child of " << i << "|" << var_heap[i] << ":("
-                        << activity[var_heap[i]] << ")\n";
-            }
-
-            if (ok_left) {
-                auto ok_right =
-                ((rc >= n) or ((activity[var_heap[i]] >= activity[var_heap[rc]]) and
-                               checkHeap(rc)));
-
-                if (not ok_right) {
-                    std::cout << rc << "|" << var_heap[rc] << ":(" << activity[var_heap[rc]]
-                            << ") is the right child of " << i << "|" << var_heap[i]
-                            << ":(" << activity[var_heap[i]] << ")\n";
+            if (notin) {
+                std::cout << x << " is not in the heap!\n";
+                if(index.size() > static_cast<size_t>(x)) {
+                    std::cout << "(@index "<< index[x] << "/" << last << ")\n";
                 }
-
-                return ok_right;
-            }
-
-            return false;
-        }
-
-        var_t pickBest(size_t &_end_) {
-            var_t x{var_heap[0]};
-            heap::remove_min(var_heap.begin(), var_heap.begin() + _end_, index,
-                             [&](const var_t x, const var_t y) {
-                                 return activity[x] > activity[y];
-                             });
-            --_end_;
-
+                return false;
+            }
+        }
+        return true;
+    }
+    
+    bool checkHeap(const int i) {
+        auto lc{heap::left(i)};
+        auto rc{heap::right(i)};
+        
+        auto n{static_cast<int>(trail.back())};
+        
+        bool ok_left =
+        ((lc >= n) or
+         ((activity[var_heap[i]] >= activity[var_heap[lc]]) and checkHeap(lc)));
+        
+        if (not ok_left) {
+            std::cout << lc << "|" << var_heap[lc] << ":(" << activity[var_heap[lc]]
+            << ") is the left child of " << i << "|" << var_heap[i] << ":("
+            << activity[var_heap[i]] << ")\n";
+        }
+        
+        if (ok_left) {
+            auto ok_right =
+            ((rc >= n) or ((activity[var_heap[i]] >= activity[var_heap[rc]]) and
+                           checkHeap(rc)));
+            
+            if (not ok_right) {
+                std::cout << rc << "|" << var_heap[rc] << ":(" << activity[var_heap[rc]]
+                << ") is the right child of " << i << "|" << var_heap[i]
+                << ":(" << activity[var_heap[i]] << ")\n";
+            }
+            
+            return ok_right;
+        }
+        
+        return false;
+    }
+    
+    var_t pickBest(size_t &_end_) {
+        var_t x{var_heap[0]};
+        heap::remove_min(var_heap.begin(), var_heap.begin() + _end_, index,
+                         [&](const var_t x, const var_t y) {
+            return activity[x] > activity[y];
+        });
+        --_end_;
+        
 #ifdef DBG_VSIDS
         std::cout << " - pick " << x << " (" << _end_ << ")\n";
 #endif
