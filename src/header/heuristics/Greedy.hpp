--- conflicted
+++ resolved
@@ -597,14 +597,7 @@
 
         // std::cout << precedences.size() << " - " << pc.to << std::endl;
         // std::cout << "("<< solver.numeric.size() << ")" << std::endl;
-<<<<<<< HEAD
-        
-        
-        if(pc != Constant::NoEdge<T>)
-            precedences[pc.to].push_back(l);
-        if(nc != Constant::NoEdge<T>)
-            precedences[nc.to].push_back(~l);
-=======
+
         if (pc != Constant::NoEdge<T>) {
             precedences[pc.to].push_back(l);
         }
@@ -612,7 +605,7 @@
         if(nc != Constant::NoEdge<T>) {
             precedences[nc.to].push_back((~l));
         }
->>>>>>> 437b2455
+
 
         // std::cout << "prec maps " <<  pc.to << " - " << pc.from << std::endl;
 
