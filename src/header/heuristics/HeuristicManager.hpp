/************************************************
 * Tempo HeuristicManager.hpp
 *
 * Copyright 2024 Tim Luchterhand  and Emmanuel Hebrard
 *
 * Tempo is free software: you can redistribute it and/or modify it
 * under the terms of the GNU General Public License as published by the
 * Free Software Foundation, either version 3 of the License, or (at your
 *  option) any later version.
 *
 * Tempo is distributed in the hope that it will be useful, but WITHOUT
 * ANY WARRANTY; without even the implied warranty of MERCHANTABILITY or
 * FITNESS FOR A PARTICULAR PURPOSE.  See the GNU General Public License
 * for more details.
 *
 * You should have received a copy of the GNU General Public License
 * along with Tempo.  If not, see <http://www.gnu.org/licenses/>.
 *
 ***********************************************/

#ifndef TEMPO_HEURISTICMANAGER_HPP
#define TEMPO_HEURISTICMANAGER_HPP

#include <variant>
#include <exception>
#include <utility>

#include "VSIDS.hpp"
#include "Tightest.hpp"
#include "WeightedDegree.hpp"


namespace tempo {
<<<<<<< HEAD
    template<typename T>
    class Solver;
=======
  
template<typename T>
class Solver;
>>>>>>> a823688a
}

/**
 * @brief namespace containing variable (choice point) selection heuristics
 */
namespace tempo::heuristics {
    /**
     * @brief Heuristic factory class that can be used to construct different heuristics and at the same time provides a
     * consistent interface to callers
     */
    template<concepts::scalar T>
    class HeuristicManager {
<<<<<<< HEAD
        using Implementations = std::variant<Tightest, VSIDS<T>, WeightedDegree<T>>;
=======
       using Implementations =
           std::variant<Tightest<T>, VSIDS<T>, WeightedDegree<T>
                        //        , EpsilonGreedyVSIDS
                        >;
>>>>>>> a823688a

    public:
        /**
         * Ctor: Internally constructs the heuristic inferred from the given
         * arguments
         * @param solver solver for which to create a heuristic
         * @param options options specifying the type of heuristic and further
         * config values
         * @throws std::runtime_error if an unknown heuristics type was given in
         * options
         */
        HeuristicManager(Solver<T> &solver, const Options &options) {
            //@TODO use factory pattern
            switch (options.choice_point_heuristics) {
                case Options::ChoicePointHeuristics::Tightest: {
                    impl.template emplace<Tightest>();
                    break;
                }
                case Options::ChoicePointHeuristics::VSIDS: {
                    if (options.learning) {
                        impl.template emplace<VSIDS<T>>(solver);
                    } else // closest thing if not learning
                        impl.template emplace<WeightedDegree<T>>(solver);
                    break;
                }
                case Options::ChoicePointHeuristics::WeightedDegree: {
                    impl.template emplace<WeightedDegree<T>>(solver);
                    break;
                }
                default:
                    throw std::runtime_error("unknown heuristic type");
            }
        }


        /**
         * Calls the internally stored heuristic with the given arguments
         * @param solver solver for which to select the next variable
         * @return variable choice consisting of the selected variable and its type
         */
        auto nextVariable(Solver<T> &solver) {
            return std::visit([&solver](auto &heuristic) { return heuristic.nextVariable(solver); }, impl);
        }

    private:
        Implementations impl{};
    };
}

#endif //TEMPO_HEURISTICMANAGER_HPP
<|MERGE_RESOLUTION|>--- conflicted
+++ resolved
@@ -31,14 +31,8 @@
 
 
 namespace tempo {
-<<<<<<< HEAD
     template<typename T>
     class Solver;
-=======
-  
-template<typename T>
-class Solver;
->>>>>>> a823688a
 }
 
 /**
@@ -51,14 +45,7 @@
      */
     template<concepts::scalar T>
     class HeuristicManager {
-<<<<<<< HEAD
         using Implementations = std::variant<Tightest, VSIDS<T>, WeightedDegree<T>>;
-=======
-       using Implementations =
-           std::variant<Tightest<T>, VSIDS<T>, WeightedDegree<T>
-                        //        , EpsilonGreedyVSIDS
-                        >;
->>>>>>> a823688a
 
     public:
         /**
