--- conflicted
+++ resolved
@@ -31,23 +31,16 @@
     class HeuristicManager {
         using Implementations = std::variant<Tightest, VSIDS<T>, WeightedDegree<T>>;
 
-<<<<<<< HEAD
     public:
-=======
-     public:
-       /**
-        * Ctor: Internally constructs the heuristic inferred from the given
-        * arguments
-        * @tparam T type of scheduler
-        * @param scheduler scheduler for which to create a heuristic
-        * @param options options specifying the type of heuristic and further
-        * config values
-        * @throws std::runtime_error if an unknown heuristics type was given in
-        * options
-        */
-   
-        
->>>>>>> 71db56d6
+        /**
+         * Ctor: Internally constructs the heuristic inferred from the given
+         * arguments
+         * @param solver solver for which to create a heuristic
+         * @param options options specifying the type of heuristic and further
+         * config values
+         * @throws std::runtime_error if an unknown heuristics type was given in
+         * options
+         */
         HeuristicManager(Solver<T> &solver, const Options &options) {
             //@TODO use factory pattern
             switch (options.choice_point_heuristics) {
@@ -71,21 +64,14 @@
             }
         }
 
-<<<<<<< HEAD
 
+        /**
+         * Calls the internally stored heuristic with the given arguments
+         * @param solver solver for which to select the next variable
+         * @return variable choice consisting of the selected variable and its type
+         */
         auto nextVariable(Solver<T> &solver) {
             return std::visit([&solver](auto &heuristic) { return heuristic.nextVariable(solver); }, impl);
-=======
-        /**
-         * Calls the internally stored heuristic with the given arguments
-         * @tparam T type of scheduler
-         * @param scheduler scheduler for which to select the next choice point
-         * @return choice point selected by the internal heuristic
-         */
-        
-        auto nextChoicePoint(Solver<T> &solver) {
-            return std::visit([&solver](auto &heuristic) { return heuristic.nextChoicePoint(solver); }, *impl);
->>>>>>> 71db56d6
         }
 
     private:
