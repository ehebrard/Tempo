--- conflicted
+++ resolved
@@ -19,12 +19,12 @@
 #include "constraints/EdgeConstraint.hpp"
 #include "constraints/Transitivity.hpp"
 #include "heuristics/HeuristicManager.hpp"
+#include "heuristics/ValueHeuristicsManager.hpp"
 #include "util/Heap.hpp"
 #include "util/KillHandler.hpp"
 #include "util/Options.hpp"
 #include "util/SubscribableEvent.hpp"
 #include "util/parsing/format.hpp"
-#include "heuristics/ValueHeuristicsManager.hpp"
 
 //#define DBG_MINIMIZATION
 
@@ -111,7 +111,7 @@
   T distance(const event x, const event y) const;
   //  T getMakespan() const;
 
-  auto getSolution() const noexcept -> const std::vector<bool>&;
+  auto getSolution() const noexcept -> const std::vector<bool> &;
 
   // get edge literal from an edge propagation index
   lit getEdgeLiteral(const lit s) const;
@@ -936,8 +936,10 @@
 
 // template <typename T> T Scheduler<T>::getMakespan() const { return ub; }
 
-template<typename T>
-auto Scheduler<T>::getSolution() const noexcept -> const std::vector<bool> & { return best_solution; }
+template <typename T>
+auto Scheduler<T>::getSolution() const noexcept -> const std::vector<bool> & {
+  return best_solution;
+}
 
 template<typename T>
 lit Scheduler<T>::getEdgeLiteral(const lit s) const {
@@ -2072,60 +2074,62 @@
   //  std::cout << *baseline << std::endl;
 }
 
-<<<<<<< HEAD
-template <typename T> lit Scheduler<T>::polarityChoice(const var cp) {
-  lit d{NoLit};
-  if ((random() % 10) == 0) {
-    d = (random() % 2 ? POS(cp) : NEG(cp));
-  } else {
-    auto prec_a{getEdge(POS(cp))};
-    auto prec_b{getEdge(NEG(cp))};
-
-    T gap_a{0};
-    if (prec_a != Constant::NoEdge<T>)
-      gap_a = upper(prec_a.from) - lower(prec_a.to);
-
-    T gap_b{0};
-    if (prec_b != Constant::NoEdge<T>)
-      gap_b = upper(prec_b.from) - lower(prec_b.to);
-
-    //      double g{1};
-    ////          std::cout << static_cast<double>(gap_a) << " <> " <<
-    /// static_cast<double>(gap_b) << ": " << gap_ratio << " -> ";
-    //          if(gap_a < gap_b) {
-    ////              std::cout << "(" <<
-    ///(static_cast<double>(gap_a)/static_cast<double>(gap_b)) << ") ";
-    //
-    //              g = (static_cast<double>(gap_a)/static_cast<double>(gap_b));
-    //          } else {
-    ////              std::cout << "(" <<
-    ///(static_cast<double>(gap_b)/static_cast<double>(gap_a)) << ") ";
-    //
-    //              g = (gap_a > 0 ?
-    //              static_cast<double>(gap_b)/static_cast<double>(gap_a) : 1);
-    //          }
-    ////          std::cout << gap_ratio << "\n";
-    //
-    //      gap_ratio += g;
-    //      if(g == 1) {
-    //          ++num_tight;
-    //      }
-
-    d = (gap_a < gap_b ? NEG(cp) : POS(cp));
-  }
-
-#ifdef DBG_TRACE
-  if (DBG_BOUND and (DBG_TRACE & SEARCH)) {
-    std::cout << "\n-- new decision: " << prettyLiteral(EDGE(d))
-              << std::endl;
-  }
-#endif
-
-  return d;
-}
-
-=======
->>>>>>> 953a3b06
+//<<<<<<< HEAD
+// template <typename T> lit Scheduler<T>::polarityChoice(const var cp) {
+//  lit d{NoLit};
+//  if ((random() % 10) == 0) {
+//    d = (random() % 2 ? POS(cp) : NEG(cp));
+//  } else {
+//    auto prec_a{getEdge(POS(cp))};
+//    auto prec_b{getEdge(NEG(cp))};
+//
+//    T gap_a{0};
+//    if (prec_a != Constant::NoEdge<T>)
+//      gap_a = upper(prec_a.from) - lower(prec_a.to);
+//
+//    T gap_b{0};
+//    if (prec_b != Constant::NoEdge<T>)
+//      gap_b = upper(prec_b.from) - lower(prec_b.to);
+//
+//    //      double g{1};
+//    ////          std::cout << static_cast<double>(gap_a) << " <> " <<
+//    /// static_cast<double>(gap_b) << ": " << gap_ratio << " -> ";
+//    //          if(gap_a < gap_b) {
+//    ////              std::cout << "(" <<
+//    ///(static_cast<double>(gap_a)/static_cast<double>(gap_b)) << ") ";
+//    //
+//    //              g =
+//    (static_cast<double>(gap_a)/static_cast<double>(gap_b));
+//    //          } else {
+//    ////              std::cout << "(" <<
+//    ///(static_cast<double>(gap_b)/static_cast<double>(gap_a)) << ") ";
+//    //
+//    //              g = (gap_a > 0 ?
+//    //              static_cast<double>(gap_b)/static_cast<double>(gap_a) :
+//    1);
+//    //          }
+//    ////          std::cout << gap_ratio << "\n";
+//    //
+//    //      gap_ratio += g;
+//    //      if(g == 1) {
+//    //          ++num_tight;
+//    //      }
+//
+//    d = (gap_a < gap_b ? NEG(cp) : POS(cp));
+//  }
+//
+//#ifdef DBG_TRACE
+//  if (DBG_BOUND and (DBG_TRACE & SEARCH)) {
+//    std::cout << "\n-- new decision: " << prettyLiteral(EDGE(d))
+//              << std::endl;
+//  }
+//#endif
+//
+//  return d;
+//}
+//
+//=======
+//>>>>>>> 953a3b06c78681b75576b6e0f8ddc428e1cbc5e3
 template <typename T> void Scheduler<T>::initializeSearch() {
   if (options.minimization >= 1000)
     initialize_baseline();
