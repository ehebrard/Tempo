/************************************************
 * Tempo RelaxationPolicy.hpp
 *
 * Copyright 2024 Emmanuel Hebrard
 *
 * Tempo is free software: you can redistribute it and/or modify it
 * under the terms of the GNU General Public License as published by the
 * Free Software Foundation, either version 3 of the License, or (at your
 *  option) any later version.
 *
 * Tempo is distributed in the hope that it will be useful, but WITHOUT
 * ANY WARRANTY; without even the implied warranty of MERCHANTABILITY or
 * FITNESS FOR A PARTICULAR PURPOSE.  See the GNU General Public License
 * for more details.
 *
 * You should have received a copy of the GNU General Public License
 * along with Tempo.  If not, see <http://www.gnu.org/licenses/>.
 *
 ***********************************************/

#ifndef _TEMPO_RELAXATIONPOLICY_HPP
#define _TEMPO_RELAXATIONPOLICY_HPP

#include <vector>
#include <ranges>
#include <filesystem>

#include "Model.hpp"
#include "heuristics/RelaxationInterface.hpp"
#include "util/serialization.hpp"

namespace tempo {

//! Relaxation Policies for LNS
template<typename T>
class BaseRelaxationPolicy {
public:
    virtual void relax(heuristics::AssumptionProxy<T> &solver) = 0;
    virtual void notifySuccess(unsigned) {}
    virtual void notifyFailure(unsigned) {}

    BaseRelaxationPolicy() = default;
    virtual ~BaseRelaxationPolicy() = default;
    BaseRelaxationPolicy(BaseRelaxationPolicy &&) = default;
    BaseRelaxationPolicy &operator=(BaseRelaxationPolicy &&) = default;
};



template<typename T>
class RelaxRandomDisjunctiveResource : public BaseRelaxationPolicy<T> {
public:
    RelaxRandomDisjunctiveResource(Solver<T>& solver, std::vector<NoOverlapExpression<T>>& resources) : solver(solver), resources(resources) {}
    void relax(heuristics::AssumptionProxy<T> &s) override;

private:
    Solver<T>& solver;
    std::vector<NoOverlapExpression<T>>& resources;
};


template<typename T>
void RelaxRandomDisjunctiveResource<T>::relax(heuristics::AssumptionProxy<T> &s) {
    int r{static_cast<int>(random() % resources.size())};

    std::cout << "relax resource " << r << "/" << resources.size() << std::endl;
    std::vector<Literal<T>> fixed;
    for (auto &resource: resources) {
        if (--r != 0) {
            for (auto bi{resource.begDisjunct()}; bi != resource.endDisjunct(); ++bi) {
                fixed.push_back(*bi == solver.boolean.value(*bi));
            }
        }
    }

    s.makeAssumptions(fixed);
}


template<typename T>
class FixRandomDisjunctiveResource : public BaseRelaxationPolicy<T> {
public:
    FixRandomDisjunctiveResource(Solver<T>& solver, std::vector<NoOverlapExpression<T>>& resources) : solver(solver), resources(resources) {}
    void relax(heuristics::AssumptionProxy<T> &s) override;
    
private:
    Solver<T>& solver;
    std::vector<NoOverlapExpression<T>>& resources;
};


template<typename T>
void FixRandomDisjunctiveResource<T>::relax(heuristics::AssumptionProxy<T> &s) {
    int r{static_cast<int>(random() % resources.size())};
    s.makeAssumptions(std::ranges::subrange(resources[r].begDisjunct(), resources[r].endDisjunct()));
}

template <typename T> class RandomSubset : public BaseRelaxationPolicy<T> {
public:
  RandomSubset(Solver<T> &solver, std::vector<BooleanVar<T>> &vars,
            double ratio, double decay)
      : solver(solver), vars(vars), ratio(1.0 - ratio), decay(decay) {}
  void relax(heuristics::AssumptionProxy<T> &s) override;
  void notifyFailure(unsigned) override;

private:
  Solver<T> &solver;
  std::vector<BooleanVar<T>> vars;
  double ratio, decay;

  // helper
  std::vector<Literal<T>> fixed;
};

template<typename T>
void RandomSubset<T>::notifyFailure(unsigned) {
    ratio *= decay;
}

template <typename T>
<<<<<<< HEAD
void RandomSubset<T>::relax(heuristics::AssumptionInterface<T> &s) {
  fixed.clear();
=======
void RandomSubset<T>::relax(heuristics::AssumptionProxy<T> &s) {
  std::vector<Literal<T>> fixed;
  fixed.reserve(vars.size());
>>>>>>> b36d8493
  for (auto x : vars) {
    fixed.push_back(x == solver.boolean.value(x));
  }

  size_t n{static_cast<size_t>(ratio * static_cast<double>(vars.size()))};
  for (size_t i{0}; i < n; ++i) {
    size_t r{i + static_cast<size_t>(random() % (fixed.size() - i))};
    std::swap(fixed[i], fixed[r]);
  }
  fixed.resize(n);

  s.makeAssumptions(fixed);
}

/**
 * @brief Policy that exactly replays the assumptions made by another policy
 * @tparam T timing type
 */
template<typename T>
class PolicyReplay {
    std::vector<typename heuristics::LoggingAssumptionProxy<T>::PolicyTrace> trace;
    std::size_t idx = 0;
public:
    /**
     * Ctor
     * @param traceFile replay file
     */
    explicit PolicyReplay(const std::filesystem::path &traceFile) : trace(
            serialization::deserializeFromFile<decltype(trace)>(traceFile)) {}

    /**
     * Relaxation interface. Replays the assumptions previously made by the recorded policy
     * @param s assumption proxy to
     */
    void relax(heuristics::AssumptionProxy<T> &s) {
        using enum heuristics::PolicyAction;
        if (idx >= trace.size()) {
            throw std::runtime_error("Assumption list exhausted. Cannot make any more assumptions.");
        }

        for (const auto &[action, literals] : trace[idx]) {
            switch (action) {
                case Reset:
                    s.reset();
                    break;
                case TrySet:
                    assert(literals.size() == 1);
                    s.tryMakeAssumption(literals.front());
                    break;
                case Set:
                    s.makeAssumptions(literals);
                    break;
                default:
                    throw std::runtime_error("enum out of bounds");
            }
        }

        ++idx;
    }

    void notifyFailure(unsigned) const noexcept {}
    void notifySuccess(unsigned) const noexcept {}
};

} // namespace tempo

#endif<|MERGE_RESOLUTION|>--- conflicted
+++ resolved
@@ -118,14 +118,8 @@
 }
 
 template <typename T>
-<<<<<<< HEAD
-void RandomSubset<T>::relax(heuristics::AssumptionInterface<T> &s) {
+void RandomSubset<T>::relax(heuristics::AssumptionProxy<T> &s) {
   fixed.clear();
-=======
-void RandomSubset<T>::relax(heuristics::AssumptionProxy<T> &s) {
-  std::vector<Literal<T>> fixed;
-  fixed.reserve(vars.size());
->>>>>>> b36d8493
   for (auto x : vars) {
     fixed.push_back(x == solver.boolean.value(x));
   }
