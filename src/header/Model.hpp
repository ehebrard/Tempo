/************************************************
 * Tempo Model.hpp
 *
 * Copyright 2024 Emmanuel Hebrard
 *
 * Tempo is free software: you can redistribute it and/or modify it
 * under the terms of the GNU General Public License as published by the
 * Free Software Foundation, either version 3 of the License, or (at your
 *  option) any later version.
 *
 * Tempo is distributed in the hope that it will be useful, but WITHOUT
 * ANY WARRANTY; without even the implied warranty of MERCHANTABILITY or
 * FITNESS FOR A PARTICULAR PURPOSE.  See the GNU General Public License
 * for more details.
 *
 * You should have received a copy of the GNU General Public License
 * along with Tempo.  If not, see <http://www.gnu.org/licenses/>.
 *
 ***********************************************/

#ifndef __TEMPO_MODEL_HPP
#define __TEMPO_MODEL_HPP

<<<<<<< HEAD
#include "util/traits.hpp"
=======
//#define DBG_EXTRACT
//#define DBG_EXTRACT_SUM

>>>>>>> fddfe699
#include "Literal.hpp"
#include "constraints/Cardinality.hpp"
#include "constraints/PseudoBoolean.hpp"
#include "constraints/SumConstraint.hpp"

using namespace std;

/// @TODO rewritte:
/// ExpressionImpl should be an interface with var_id(); post(solver);
/// extract(solver); BooleanVar and NumericVar should implement Expression
///  BooleanExpression and NumericExpression are pointers to Expression
///  Relational expressions are ExpressionImpl with typically a
///  vector<BooleanExpression> or  a vector<NumericExpression> or both

namespace tempo {

template<typename T> class Solver;

//template <typename T> class BooleanExpression;

//! "This expression is not a constraint" exception
class ModelingException : public std::exception {
public:
  ModelingException(std::string msg) : msg(msg) {}

  virtual const char *what() const throw() { return msg.c_str(); }

private:
  std::string msg;
};

//! Interface for expression implementations
template <typename T = int> class ExpressionImpl {
public:
<<<<<<< HEAD

    virtual ~ExpressionImpl() { std::cout << "delete expr\n"; }

  virtual var_t extract(Solver<T> &) = 0;
=======
    virtual ~ExpressionImpl() {
#ifdef DBG_EXTRACT
        std::cout << "delete expr\n";
#endif
    }

  // if target is not Constant::NoVar, reference to it instead of creating a
  // new var
  virtual var_t extract(Solver<T> &, const var_t target = Constant::NoVar) = 0;
>>>>>>> fddfe699
  virtual void post(Solver<T> &) {
    throw ModelingException("This predicate cannot be a constraint");
  }

  virtual string name() const { return "some expression"; }
  virtual var_t id() const = 0; //{ return Constant::NoVar; }
  virtual T offset() const { return 0; }
  virtual index_t semantic() const { return Constant::NoSemantic; }

  //    bool extraction_flag{false};
};

//! Wrapper/pointer for numeric variables and expressions
/*!
Stores the id of the actual numeric variable, and implements various helper
methods
 */

struct ExpressionFlag {
  ExpressionFlag(const bool t = false) : _is_expression(t) {}
  bool _is_expression;
};

template <typename T = int> struct NumInfo {
  NumInfo() {}
  //  NumInfo(const var_t i, const T o) : _id_(2 * i + 1), _offset(o) {}
  NumInfo(const var_t i, const T o) : _id_(i), _offset(o) {}

  var_t _id_{Constant::NoIndex};
  T _offset{0};
};

template <typename T = int> class NumericVar : public ExpressionFlag {

public:
<<<<<<< HEAD
    constexpr NumericVar() noexcept: ExpressionFlag(false), data(Constant::NoVar, 0) {};
=======
    NumericVar() : ExpressionFlag(false) {}
>>>>>>> fddfe699
    NumericVar(ExpressionImpl<T> *i) : ExpressionFlag(true), implem(i) {}
    NumericVar(const var_t i, const T o = 0)
        : ExpressionFlag(false), data(i, o) {}

    template<concepts::distance_provider S>
    T min(const S &sc) const;

    template<concepts::distance_provider S>
    T max(const S &sc) const;

<<<<<<< HEAD
    template<concepts::distance_provider S>
    T earliest(const S &) const;

    template<concepts::distance_provider S>
    T latest(const S &) const;
=======
    //    T solution_min(Solver<T> &sc) const;
    //    T solution_max(Solver<T> &sc) const;

    T earliest(Solver<T> &) const;
    T latest(Solver<T> &) const;
>>>>>>> fddfe699

    Literal<T> after(const T t) const;
    Literal<T> before(const T t) const;

    DistanceConstraint<T> after(const NumericVar<T> &e, const T t = 0) const;
    DistanceConstraint<T> before(const NumericVar<T> &e, const T t = 0) const;

    var_t id() const {
      return (ExpressionFlag::_is_expression ? implem->id() : data._id_);
    }
    //    var_t id() const {
    //      return (ExpressionFlag::_is_expression ? implem->id() : data._id_ >>
    //      1);
    //    }
    //    bool sign() const {
    //      return (ExpressionFlag::_is_expression ? 1 : data._id_ & 1);
    //    }

    std::ostream &display(std::ostream &os) const;

    static bool isNumeric() { return true; }

    //    void negate() { data._id_ ^= 1; }
    //    void setSign(const bool s) { data._id_ = data._id_ s; }
    //    void setId(const var_t i, const bool s=1) { data._id_ = 2 * i + s; }
    void setId(const var_t i) { data._id_ = i; }

    T offset() const {
      return (ExpressionFlag::_is_expression ? implem->offset() : data._offset);
      //        return data._offset;
    }

    void setOffset(const T o) { data._offset = o; }

    void extract(Solver<T> &solver, const var_t target = Constant::NoVar) {

#ifdef DBG_EXTRACT
      std::cout << "beg extract " << *this << std::endl;
#endif

      if (ExpressionFlag::_is_expression) {

#ifdef DBG_EXTRACT
        std::cout << " (expr)" << std::endl;
#endif

        if (implem->id() == Constant::NoVar) {

#ifdef DBG_EXTRACT
          std::cout << " extract expr" << std::endl;
#endif
            
          implem->extract(solver, target);
            
#ifdef DBG_EXTRACT
          std::cout << " ==> " << implem->id() << std::endl;
#endif
            
          solver.trash_bin.push_back(implem);
        }

#ifdef DBG_EXTRACT
        else
          std::cout << " expr already extracted" << std::endl;
#endif
        data = NumInfo<T>(implem->id(), implem->offset());
        ExpressionFlag::_is_expression = false;
      }

#ifdef DBG_EXTRACT
      std::cout << "end extract " << *this << std::endl;
#endif
    }

    void post(Solver<T> &solver) {
      if (ExpressionFlag::_is_expression) {
        throw ModelingException("Numeric expression cannot be constraints");
      } else {
        solver.addToSearch(*this);
      }
    }

    //  protected:
    union {
      struct NumInfo<T> data;
      ExpressionImpl<T> *implem;
    };
};

template <typename T = int> struct BoolInfo {
  BoolInfo() {}
  BoolInfo(const var_t i, const info_t f) : _id_(i), _edge_id_(f) {}

  var_t _id_{Constant::NoIndex};
  index_t _edge_id_{Constant::NoIndex};
};

//! Wrapper/pointer for Boolean variables and expressions
/*!
Stores the id of the actual Boolean variable, and implements various helper
methods
 */
template <typename T = int> class BooleanVar : public ExpressionFlag {

public:
  constexpr BooleanVar() noexcept: ExpressionFlag(false), data(Constant::NoIndex, Constant::NoSemantic) {}
  BooleanVar(ExpressionImpl<T> *i) : ExpressionFlag(true), implem(i) {}
  BooleanVar(const var_t i, const index_t f = 0)
      : ExpressionFlag(false), data(i, f) {}

  Literal<T> operator==(const bool t) const;

  BooleanVar<T> implies(const BooleanVar<T> x) const;

var_t id() const { return (ExpressionFlag::_is_expression ? implem->id() : data._id_); }

    index_t semantic() const { return (ExpressionFlag::_is_expression ? implem->semantic() : data._edge_id_); }

  operator var_t() const { return id(); }

  std::ostream &display(std::ostream &os) const;

  static bool isNumeric() { return false; }

  void setId(const var_t i) { data._id_ = i; }

  void extract(Solver<T> &solver, const var_t target = Constant::NoVar) {

#ifdef DBG_EXTRACT
    std::cout << "beg extract " << *this << std::endl;
#endif

    if (ExpressionFlag::_is_expression) {

#ifdef DBG_EXTRACT
      std::cout << " (expr)" << std::endl;
#endif

      if (implem->id() == Constant::NoVar) {

#ifdef DBG_EXTRACT
        std::cout << " extract expr" << std::endl;
#endif

        implem->extract(solver, target);
          
#ifdef DBG_EXTRACT
          std::cout << " ==> " << implem->id() << std::endl;
#endif
          
        solver.trash_bin.push_back(implem);
      }

#ifdef DBG_EXTRACT
      else
        std::cout << " expr already extracted" << std::endl;
#endif

      data = BoolInfo<T>(implem->id(), implem->semantic());
      ExpressionFlag::_is_expression = false;
    }

#ifdef DBG_EXTRACT
    std::cout << "end extract " << *this << std::endl;
#endif
  }

  void post(Solver<T> &solver) {

#ifdef DBG_EXTRACT
    std::cout << "beg post" << std::endl;
#endif

    if (ExpressionFlag::_is_expression) {
        
        if (implem->id() == Constant::NoVar) {
            implem->post(solver);
        }

      ExpressionFlag::_is_expression = false;
    } else {
      solver.addToSearch(*this);
    }

#ifdef DBG_EXTRACT
    std::cout << "end post" << std::endl;
#endif
  }

<<<<<<< HEAD

//    Literal<T> lit(const bool sign=true) {
//        return makeBooleanLiteral<T>(sign, id(), semantic()+sign);
//    }

=======
>>>>>>> fddfe699
protected:
  union {
    struct BoolInfo<T> data;
    ExpressionImpl<T> *implem;
  };
};

template <typename T> Literal<T> BooleanVar<T>::operator==(const bool t) const {
  return makeBooleanLiteral<T>(t, id(), semantic());
}

//! Wrapper for interval variables
/*!
Stores
 - the id of a  temporal variable standing for the start
 - the id of a  temporal variable standing for the end
 - the id of a  Boolean variable standing whether the interval actually is in
the schedule
 */
template <typename T = int> class Interval {
public:
  constexpr Interval() noexcept : start(), end(), duration() {}

  Interval(NumericVar<T> start, NumericVar<T> end, NumericVar<T> duration) :
    start(start), end(end), duration(duration) {}

  Interval(Solver<T> &solver, const T mindur = 0,
           const T maxdur = Constant::Infinity<T>,
           const T earliest_start = -Constant::Infinity<T>,
           const T latest_start = Constant::Infinity<T>,
           const T earliest_end = -Constant::Infinity<T>,
           const T latest_end = Constant::Infinity<T>,
           const BooleanVar<T> opt = Constant::NoVar);

  Interval(Solver<T> &solver, const NumericVar<T> s, const NumericVar<T> e,
           const NumericVar<T> d, const BooleanVar<T> opt = Constant::NoVar);

  //    Interval(Solver<T> &solver, NumericVar<T>& dur,
  //             const T earliest_start = -Constant::Infinity<T>,
  //             const T latest_start = Constant::Infinity<T>,
  //             const T earliest_end = -Constant::Infinity<T>,
  //             const T latest_end = Constant::Infinity<T>,
  //             const BooleanVar<T> opt = Constant::NoVar);
  //
  //    Interval(Solver<T> &solver, const T mindur = 0,
  //             const T maxdur = Constant::Infinity<T>,
  //             NumericVar<T>& s,
  //             const T earliest_end = -Constant::Infinity<T>,
  //             const T latest_end = Constant::Infinity<T>,
  //             const BooleanVar<T> opt = Constant::NoVar);
  //
  //    Interval(Solver<T> &solver, const T mindur = 0,
  //             const T maxdur = Constant::Infinity<T>,
  //             const T earliest_start = -Constant::Infinity<T>,
  //             const T latest_start = Constant::Infinity<T>,
  //             NumericVar<T>& e,
  //             const BooleanVar<T> opt = Constant::NoVar);

  //
  //
  //           Solver<T> &s, const T mindur = 0,
  //           const T maxdur = Constant::Infinity<T>,
  //           const BooleanVar<T> opt = Constant::NoVar);

  //    Interval(const Interval<T>&) = default;

  template<concepts::distance_provider S>
  T getEarliestStart(const S &s) const;

  template<concepts::distance_provider S>
  T getLatestStart(const S &s) const;

  template<concepts::distance_provider S>
  T getEarliestEnd(const S &s) const;

  template<concepts::distance_provider S>
  T getLatestEnd(const S &s) const;

  bool mustExist(Solver<T> &s) const;
  bool cannotExist(Solver<T> &s) const;

  template<concepts::distance_provider S>
  T minDuration(const S &s) const;
  template<concepts::distance_provider S>
  T maxDuration(const S &s) const;

  var_t getStart() const;
  var_t getEnd() const;

  int id() const;
  bool operator==(const Interval<T> &t) const;

  std::ostream &display(std::ostream &os) const;

  NumericVar<T> start;
  NumericVar<T> end;
  NumericVar<T> duration;

  bool isOptional() const { return exist.id() != Constant::NoVar; }

  BooleanVar<T> exist{Constant::NoVar};
};

template <typename T = int>
class BooleanExpressionImpl : public ExpressionImpl<T> {
public:
<<<<<<< HEAD
    virtual ~BooleanExpressionImpl() { std::cout << "del boolexpr\n"; }

    virtual var_t id() const override { return self.id(); }
    virtual index_t semantic() const override { return self.semantic(); }

protected:
    BooleanVar<T> self;
};

template<typename T>
concept SchedulingResource = concepts::ttyped_range<T, Interval> and
requires(const T instance, unsigned taskId) {
    { instance.resourceCapacity() } -> concepts::scalar;
    { instance.getDemand(taskId) } -> concepts::scalar;
};

//! Wrapper for disjunctive resources
/*!
Contains the list of interval requiring this resource
 */
template <typename T = int>
class DisjunctiveResource : public vector<Interval<T>> {
public:
  using vector<Interval<T>>::vector;

  static constexpr auto resourceCapacity() noexcept { return 1; }
  static constexpr auto getDemand(unsigned) noexcept { return 1; }

    // create and insert in 'disjuncts' the set of disjunctive variables necessary to ensure that this constraint is satisfied
  template <typename C>
  void createOrderVariables(Solver<T> &solver, C &disjuncts);
    // create and insert in 'disjuncts' the set of disjunctive variables necessary to ensure that this constraint is satisfied, according to the options
    template <typename C>
    void createOptionalOrderVariables(Solver<T> &solver, C &disjuncts, C &options);
=======
    virtual ~BooleanExpressionImpl() {
#ifdef DBG_EXTRACT
        std::cout << "delete boolexpr\n";
#endif
    }

  virtual var_t id() const override { return self.id(); }
  virtual index_t semantic() const override { return self.semantic(); }

protected:
  BooleanVar<T> self{Constant::NoVar};
>>>>>>> fddfe699
};


template <typename T = int>
class NumericExpressionImpl : public ExpressionImpl<T> {
public:
<<<<<<< HEAD
    virtual ~NumericExpressionImpl() { std::cout << "del numexpr\n"; }
=======
    virtual ~NumericExpressionImpl() {
#ifdef DBG_EXTRACT
        std::cout << "delete numexpr\n";
#endif
    }
>>>>>>> fddfe699

  virtual var_t id() const override { return self.id(); }
  virtual T offset() const override { return self.offset(); }

protected:
  NumericVar<T> self{Constant::NoVar};
};

template <typename T = int>
class SumExpressionImpl : public NumericExpressionImpl<T> {
public:
  SumExpressionImpl() {}
    virtual ~SumExpressionImpl() {
#ifdef DBG_EXTRACT
        std::cout << "delete sum expression\n";
#endif
    }

<<<<<<< HEAD
  var_t extract(Solver<T> &solver) override {

=======
  virtual string name() const override { return "sum"; }

  void increaseBias(const T v) {
    NumericExpressionImpl<T>::self.setOffset(
        NumericExpressionImpl<T>::self.offset() + v);
  }

  var_t extract(Solver<T> &solver,
                const var_t target = Constant::NoVar) override {

      
#ifdef DBG_EXTRACT_SUM
      this->display(std::cout);
         std::cout << std::endl;
#endif

      std::vector<index_t> order;
      for(index_t i{0}; i < static_cast<index_t>(arguments.size()); ++i) {
          order.push_back(i);
      }
      
      
      
      
      std::sort(order.begin(), order.end(), [&](const index_t i, const index_t j) {return arguments[i].id() < arguments[j].id();});
      
      
      std::vector<NumericVar<T>> args;
>>>>>>> fddfe699
    std::vector<var_t> vars;
    std::vector<T> ws;
      
      
      // new
      for (index_t i{0}; i < static_cast<index_t>(arguments.size()); ++i) {
          args.push_back(arguments[order[i]]);
          ws.push_back(weights[order[i]]);
          args.back().extract(solver);
          
//#ifdef DBG_EXTRACT_SUM
//          std::cout << ws.back() << "*[" << args.back() << "]: => increase the bias by " << (ws.back() * args.back().offset()) << std::endl;
//#endif
//          
////          increaseBias(ws.back() * args.back().offset());
      }
      
#ifdef DBG_EXTRACT_SUM
      arguments = args;
      weights = ws;
      this->display(std::cout);
         std::cout << std::endl;
#endif
      
      T lb{0};
      T ub{0};
      for(index_t i{static_cast<index_t>(args.size())}; i-->0;) {
          bool rm{false};
          auto x{args[i]};
          auto w{ws[i]};
          
#ifdef DBG_EXTRACT_SUM
          std::cout << w << "*[" << x << "]" ;
#endif
          
          if (w == 0) {
              rm = true;
          } else if(i>0 and x.id() == args[i-1].id()) {
              ws[i-1] += w;
              rm = true;
          } else if(x.min(solver) == x.max(solver)) {
#ifdef DBG_EXTRACT_SUM
              std::cout << ": => increase the bias by " << (w * x.min(solver)) ;
#endif
              increaseBias(w * x.min(solver));
              rm = true;
          }
          
#ifdef DBG_EXTRACT_SUM
          std::cout << std::endl;
#endif
          
          if(rm) {
              
#ifdef DBG_EXTRACT_SUM
              std::cout << " rm term " << w << "*" << x << std::endl;
#endif
              args[i] = args.back();
              ws[i] = ws.back();
              args.pop_back();
              ws.pop_back();
          } 
#ifdef DBG_EXTRACT_SUM
          else {
              std::cout << " keep arg " << args[i] << std::endl;
          }
#endif
          
//          increaseBias(ws[i] * args[i].offset());
          
      }
      
#ifdef DBG_EXTRACT_SUM
      std::cout << args.size() << " arguments remaining\n";
      arguments = args;
      weights = ws;
      this->display(std::cout);
         std::cout << std::endl;
#endif
      
      for (index_t i{0}; i < static_cast<index_t>(args.size()); ++i) {
          auto x{args[i]};
          auto w{ws[i]};
          
          vars.push_back(x.id());
          if (w < 0) {
              if (lb != -Constant::Infinity<T>) {
                  if (x.max(solver) == Constant::Infinity<T>) {
                      lb = -Constant::Infinity<T>;
                  } else {
                      lb += w * x.max(solver);
                  }
              }
              if (ub != Constant::Infinity<T>) {
                  if (x.min(solver) == -Constant::Infinity<T>) {
                      ub = Constant::Infinity<T>;
                  } else {
                      ub += w * x.min(solver);
                  }
              }
          } else {
              if (lb != -Constant::Infinity<T>) {
                  if (x.min(solver) == -Constant::Infinity<T>) {
                      lb = -Constant::Infinity<T>;
                  } else {
                      lb += w * x.min(solver);
                  }
              }
              if (ub != Constant::Infinity<T>) {
                  if (x.max(solver) == Constant::Infinity<T>) {
                      ub = Constant::Infinity<T>;
                  } else {
                      ub += w * x.max(solver);
                  }
              }
              //              lb += w * x.min(solver);
              //              ub += w * x.max(solver);
          }
<<<<<<< HEAD
        }
        //              lb += w * x.min(solver);
        //              ub += w * x.max(solver);
      }

      x.extract(solver);




      NumericExpressionImpl<T>::self.setOffset(
          NumericExpressionImpl<T>::self.offset() + w * x.offset());
      if (x.min(solver) != x.max(solver)) {
        vars.push_back(x.id());
=======
>>>>>>> fddfe699
      }

      
      
//      // old
//    T lb{0};
//    T ub{0};
//
//    for (unsigned i{0}; i < arguments.size(); ++i) {
//      auto x{arguments[i]};
//      auto w{weights[i]};
//
//      if (w == 0)
//        continue;
//
//      x.extract(solver);
//
//      if (x.min(solver) != x.max(solver)) {
//        vars.push_back(x.id());
//        ws.push_back(w);
//      }
//    }
//      
//      
//      
//      for (unsigned i{0}; i < arguments.size(); ++i) {
//          auto x{arguments[i]};
//          auto w{weights[i]};
//          if (w < 0) {
//              if (lb != -Constant::Infinity<T>) {
//                  if (x.max(solver) == Constant::Infinity<T>) {
//                      lb = -Constant::Infinity<T>;
//                  } else {
//                      lb += w * x.max(solver);
//                  }
//              }
//              if (ub != Constant::Infinity<T>) {
//                  if (x.min(solver) == -Constant::Infinity<T>) {
//                      ub = Constant::Infinity<T>;
//                  } else {
//                      ub += w * x.min(solver);
//                  }
//              }
//          } else {
//              if (lb != -Constant::Infinity<T>) {
//                  if (x.min(solver) == -Constant::Infinity<T>) {
//                      lb = -Constant::Infinity<T>;
//                  } else {
//                      lb += w * x.min(solver);
//                  }
//              }
//              if (ub != Constant::Infinity<T>) {
//                  if (x.max(solver) == Constant::Infinity<T>) {
//                      ub = Constant::Infinity<T>;
//                  } else {
//                      ub += w * x.max(solver);
//                  }
//              }
//              //              lb += w * x.min(solver);
//              //              ub += w * x.max(solver);
//          }
//      }
//
////    std::cout << "extract (2) ";
////    this->display(std::cout);
////    std::cout << std::endl;

      if(vars.size() == 0) {
          NumericExpressionImpl<T>::self.setId(Constant::K);
          NumericExpressionImpl<T>::self._is_expression = false;
      } else if (vars.size() == 1 and ws[0] == 1) {
      NumericExpressionImpl<T>::self.setId(*vars.begin());
      NumericExpressionImpl<T>::self._is_expression = false;
    } else {
      auto bias{NumericExpressionImpl<T>::self.offset()};
      if (target == Constant::NoVar)
        NumericExpressionImpl<T>::self = solver.newNumeric(lb, ub);
      else {
        NumericExpressionImpl<T>::self.data = NumInfo<T>(target, -bias);
        solver.post(NumericExpressionImpl<T>::self >= lb);
        solver.post(NumericExpressionImpl<T>::self <= ub);
      }
      //          NumericExpressionImpl<T>::self.setOffset(offset);

      vars.push_back(NumericExpressionImpl<T>::id());
      ws.push_back(-1);
      //        T total{offset};

      solver.post(new SumConstraint(solver, vars.begin(), vars.end(),
                                    ws.begin(), -bias));
      for (auto &w : ws)
        w = -w;
      solver.post(new SumConstraint(solver, vars.begin(), vars.end(),
                                    ws.begin(), bias));
    }

    return NumericExpressionImpl<T>::self.id();
  }

  SumExpressionImpl<T> &addTerm(const NumericVar<T> &x, const T w = 1) {
      
//    std::cout << "\nhi ";
//    this->display(std::cout);
//    std::cout << std::endl;
//    std::cout << "add term " << w << "*" << x << std::endl;
      
      increaseBias(w * x.offset());
      if (x.id() != Constant::K) {
          arguments.push_back(x);
          weights.push_back(w);
      }
          
//          
//    auto idx{x.id()};
//    if (idx == Constant::K) {
//      //        NumericExpressionImpl<T>::self.setOffset(NumericExpressionImpl<T>::self.offset
//      //        + w * x.offset());
//      increaseBias(w * x.offset());
//    } else {
//      increaseBias(w * x.offset());
//      if (idx != Constant::NoVar) {
//        auto i{0};
//        for (auto y : arguments) {
//          if (y.id() == idx) {
//            weights[i] += w;
//          }
//          ++i;
//        }
//      }
//      arguments.push_back(x);
//      weights.push_back(w);
//    }

//    //      std::cout << " ==> " << NumericExpressionImpl<T>::self.offset() << "
//    //      / " << arguments.size() ; if(not arguments.empty())
//    //          std::cout << " / " << arguments.back() ;
//    //      std::cout << std::endl;
//
//    std::cout << "==> ";
//    this->display(std::cout);
//    std::cout << std::endl;
    return *this;
  }
    
  SumExpressionImpl<T> &addTerm(const T k) {
    //    NumericExpressionImpl<T>::self.setOffset(
    //        NumericExpressionImpl<T>::self.offset() + k);

//    std::cout << "\nhi ";
//    this->display(std::cout);
//    std::cout << std::endl;
//    std::cout << "add term " << k << std::endl;

    increaseBias(k);
    //    bias += k;

    //    std::cout << " ==> " << bias << " / " << arguments.size() <<
    //    std::endl;

    //      std::cout << "extract ";
//    this->display(std::cout);
//    std::cout << std::endl;

    return *this;
  }

  std::ostream &display(std::ostream &os) const;

private:
  std::vector<NumericVar<T>> arguments;
  std::vector<T> weights;
  //  T bias{0};
};

template <typename T>
std::ostream &SumExpressionImpl<T>::display(std::ostream &os) const {
  os << "{";
  if (not arguments.empty()) {
    os << weights[0] << "*[" << arguments[0] << "]";
    for (unsigned i{1}; i < arguments.size(); ++i) {
      os << " + " << weights[i] << "*[" << arguments[i] << "]";
    }
  }
  os << "} bias=" << NumericExpressionImpl<T>::self.offset();
  return os;
}

template <typename T>
NumericVar<T> operator+(const NumericVar<T> &x, const T k) {
  auto sum{new SumExpressionImpl<T>()};
  sum->addTerm(x);
  sum->addTerm(k);
  NumericVar<T> exp(sum);
  return exp;
}

template <typename T>
NumericVar<T> operator+(const NumericVar<T> &x, const NumericVar<T> &y) {
  auto sum{new SumExpressionImpl<T>()};
  sum->addTerm(x);
  sum->addTerm(y);
  NumericVar<T> exp(sum);
  return exp;
}

template <typename T>
NumericVar<T> operator-(const NumericVar<T> &x, const T k) {
  auto sum{new SumExpressionImpl<T>()};
  sum->addTerm(x);
  sum->addTerm(-k);
  NumericVar<T> exp(sum);
  return exp;
}

template <typename T>
NumericVar<T> operator-(const NumericVar<T> &x, const NumericVar<T> &y) {
  auto sum{new SumExpressionImpl<T>()};
  sum->addTerm(x);
  sum->addTerm(y, -1);
  NumericVar<T> exp(sum);
  return exp;
}

template <typename varit, typename weightit, typename T>
NumericVar<T> Sum(varit beg_var, varit end_var, weightit beg_weight) {
  auto sum{new SumExpressionImpl<T>()};
  auto wp{beg_weight};
  for (auto xp{beg_var}; xp != end_var; ++xp) {
    sum->addTerm(*xp, *wp);
    ++wp;
  }
  NumericVar<T> exp(sum);
  return exp;
}

// x == y+k
template <typename T = int>
class NumEqExpressionImpl : public BooleanExpressionImpl<T> {
public:
  NumEqExpressionImpl(NumericVar<T> x, NumericVar<T> y, const T k)
      : x(x), y(y), k(k) {}

    virtual ~NumEqExpressionImpl() {
#ifdef DBG_EXTRACT
        std::cout << "delete eq expression\n";
#endif
    }

  virtual string name() const override { return "eq"; }

  var_t extract(Solver<T> &solver, const var_t = Constant::NoVar) override {
    x.extract(solver);
    y.extract(solver);

    auto prec{x.before(y, -k)};
    auto inf = solver.newDisjunct(~prec, prec);
    auto succ{x.after(y, -k)};
    auto sup = solver.newDisjunct(~succ, succ);
    auto conj = (sup and inf);

    conj.extract(solver);
    self = conj;

    return self.id();
  }

  void post(Solver<T> &solver) override {
    if (x._is_expression) {
      y.extract(solver);
      x.extract(solver, y.id());
    } else if (y._is_expression) {
      x.extract(solver);
      y.extract(solver, x.id());
    } else {
      x.extract(solver);
      y.extract(solver);
      auto prec{x.before(y, -k)};
      solver.post(prec);
      auto succ{x.after(y, -k)};
      solver.post(succ);
    }
  }

private:
  BooleanVar<T> self;
  NumericVar<T> x;
  NumericVar<T> y;
  T k;
  // self <-> x - y <= k
  // x <= k (y.id() == Constant::NoVar)
  // y <= k (y.id() == Constant::NoVar, this->k == -k)
};

///// <=
template <typename T>
BooleanVar<T> operator==(const NumericVar<T> &x, const NumericVar<T> &y) {
  BooleanVar<T> exp(new NumEqExpressionImpl<T>(x, y, 0));
  return exp;
}

template <typename T>
BooleanVar<T> operator==(const T x, const NumericVar<T> &y) {
  return operator==(NumericVar<T>(Constant::K, x), y);
}

template <typename T>
BooleanVar<T> operator==(const NumericVar<T> &x, const T y) {
  return operator==(x, NumericVar<T>(Constant::K, y));
}

template <typename T = int> class LeqExpressionImpl : public BooleanExpressionImpl<T> {
public:
  LeqExpressionImpl(NumericVar<T> x, NumericVar<T> y, const T k)
      : x(x), y(y), k(k) {
//
//    std::cout << "leq expr " << x << " + " << x.offset() << " + " << k
//              << " <= " << y << " + " << y.offset() << std::endl;
//    std::cout << "leq expr " << x << " + " << x.offset() << " + " << k
//              << " <= " << y << " + " << y.offset() << std::endl;
  }

  virtual string name() const override { return "leq"; }

  var_t extract(Solver<T> &solver, const var_t = Constant::NoVar) override {
    x.extract(solver);
    y.extract(solver);

    auto prec{x.before(y, -k)};
    self = solver.newDisjunct(~prec, prec);
    return self.id();
  }

  void post(Solver<T> &solver) override {
    x.extract(solver);
    y.extract(solver);
//
//    std::cout << "post prec\n";
//    std::cout << x << " in [" << x.min(solver) << ".." << x.max(solver)
//              << "] + " << x.offset() << std::endl;
//    std::cout << y << " in [" << y.min(solver) << ".." << y.max(solver)
//              << "] + " << y.offset() << std::endl;

    auto prec{x.before(y, -k)};

//    std::cout << " => " << prec << std::endl;

    solver.post(prec);

//    std::cout << "OK\n";
  }

private:
  BooleanVar<T> self;
  NumericVar<T> x;
  NumericVar<T> y;
  T k;
  // self <-> x - y <= k
  // x <= k (y.id() == Constant::NoVar)
  // y <= k (y.id() == Constant::NoVar, this->k == -k)
};

///// <=
template <typename T>
BooleanVar<T> operator<=(const NumericVar<T> &x, const NumericVar<T> &y) {
  BooleanVar<T> exp(new LeqExpressionImpl<T>(x, y, 0));
  return exp;
}

template <typename T>
BooleanVar<T> operator<=(const T x, const NumericVar<T> &y) {
  return operator<=(NumericVar<T>(Constant::K, x), y);
}

template <typename T>
BooleanVar<T> operator<=(const NumericVar<T> &x, const T y) {
  return operator<=(x, NumericVar<T>(Constant::K, y));
}

///// <
template <typename T>
BooleanVar<T> operator<(const NumericVar<T> &x, const NumericVar<T> &y) {
  BooleanVar<T> exp(new LeqExpressionImpl<T>(x, y, -Gap<T>::epsilon()));
  return exp;
}

template <typename T>
BooleanVar<T> operator<(const T x, const NumericVar<T> &y) {
  BooleanVar<T> exp(new LeqExpressionImpl<T>(NumericVar<T>(Constant::K, x), y,
                                             -Gap<T>::epsilon()));
  return exp;
}

template <typename T>
BooleanVar<T> operator<(const NumericVar<T> &x, const T y) {
  BooleanVar<T> exp(new LeqExpressionImpl<T>(x, NumericVar<T>(Constant::K, y),
                                             -Gap<T>::epsilon()));
  return exp;
}

///// >=
template <typename T>
BooleanVar<T> operator>=(const NumericVar<T> &x, const NumericVar<T> &y) {
  BooleanVar<T> exp(new LeqExpressionImpl<T>(y, x, 0));
  return exp;
}

template <typename T>
BooleanVar<T> operator>=(const T x, const NumericVar<T> &y) {
  BooleanVar<T> exp(
      new LeqExpressionImpl<T>(y, NumericVar<T>(Constant::K, x), 0));
  return exp;
}

template <typename T>
BooleanVar<T> operator>=(const NumericVar<T> &x, const T y) {
  BooleanVar<T> exp(
      new LeqExpressionImpl<T>(NumericVar<T>(Constant::K, y), x, 0));
  return exp;
}

///// >
template <typename T>
BooleanVar<T> operator>(const NumericVar<T> &x, const NumericVar<T> &y) {
  BooleanVar<T> exp(new LeqExpressionImpl<T>(y, x, -Gap<T>::epsilon()));
  return exp;
}

template <typename T>
BooleanVar<T> operator>(const NumericVar<T> &x, const T k) {
  BooleanVar<T> exp(new LeqExpressionImpl<T>(
      NumericVar<T>(Constant::K, k + Gap<T>::epsilon()), x, 0));
  return exp;
}

template <typename T>
BooleanVar<T> operator>(const T k, const NumericVar<T> &x) {
  BooleanVar<T> exp(new LeqExpressionImpl<T>(
      x, NumericVar<T>(Constant::K, k + Gap<T>::epsilon()), 0));
  return exp;
}

template <typename T = int>
class LogicalAndExpressionImpl : public BooleanExpressionImpl<T> {
public:
  template <typename Iter>
  LogicalAndExpressionImpl(Iter beg_var, Iter end_var) {
    for (auto x{beg_var}; x != end_var; ++x) {
      boolean_arguments.emplace_back(*x);
    }
  }

  virtual string name() const override { return "and"; }

  var_t extract(Solver<T> &solver, const var_t = Constant::NoVar) override {
    std::vector<Literal<T>> L;
    for (auto x : boolean_arguments) {
      x.extract(solver);
      L.push_back(x == false);
    }

      auto y = solver.newBoolean();
    L.push_back(y == true);

    solver.clauses.add(L.begin(), L.end());
    for (auto x : boolean_arguments) {
      L.clear();
      L.push_back(x == true);
      L.push_back(y == false);
      solver.clauses.add(L.begin(), L.end());
    }

      BooleanExpressionImpl<T>::self = y;
    return y.id();
  }

  void post(Solver<T> &solver) override {
    for (auto x : boolean_arguments) {
      x.extract(solver);
      solver.post(x == true);
    }
  }

private:
  std::vector<BooleanVar<T>> boolean_arguments;
};

template <typename T>
BooleanVar<T> operator&&(BooleanVar<T> &x, BooleanVar<T> &y) {
  std::vector<BooleanVar<T>> sc{x, y};
  BooleanVar<T> exp(new LogicalAndExpressionImpl<T>(sc.begin(), sc.end()));
  return exp;
}

template <typename T, typename Iterable> BooleanVar<T> BigAnd(Iterable &X) {
  BooleanVar<T> exp(new LogicalAndExpressionImpl(X.begin(), X.end()));
  return exp;
}

template <typename T = int>
class LogicalOrExpressionImpl : public BooleanExpressionImpl<T> {
public:
  template <typename Iter> LogicalOrExpressionImpl(Iter beg_var, Iter end_var) {
    for (auto x{beg_var}; x != end_var; ++x) {
      boolean_arguments.emplace_back(*x);
    }
  }

  virtual string name() const override { return "or"; }

  var_t extract(Solver<T> &solver, const var_t = Constant::NoVar) override {
    std::vector<Literal<T>> L;
    for (auto x : boolean_arguments) {
      x.extract(solver);
        L.push_back(x == true);
    }
      auto y = solver.newBoolean();
    L.push_back(y == false);
    solver.clauses.add(L.begin(), L.end());
    for (auto x : boolean_arguments) {
      L.clear();
      L.push_back(x == false);
      L.push_back(y == true);
      solver.clauses.add(L.begin(), L.end());
    }
      BooleanExpressionImpl<T>::self = y;
    return y.id();
  }

  void post(Solver<T> &solver) override {
    std::vector<Literal<T>> L;
    for (auto x : boolean_arguments) {
      x.extract(solver);
      L.push_back(x == true);
    }
    solver.clauses.add(L.begin(), L.end());
  }

private:
  std::vector<BooleanVar<T>> boolean_arguments;
};

template <typename T>
BooleanVar<T> operator||(BooleanVar<T> &x, BooleanVar<T> &y) {
  std::vector<BooleanVar<T>> sc{x, y};
  BooleanVar<T> exp(new LogicalOrExpressionImpl<T>(sc.begin(), sc.end()));
  return exp;
}

template <typename T, typename Iterable> BooleanVar<T> BigOr(Iterable &X) {
  BooleanVar<T> exp(new LogicalOrExpressionImpl(X.begin(), X.end()));
  return exp;
}

template <typename T = int>
class LogicalImplicationExpression : public BooleanExpressionImpl<T> {
public:
  LogicalImplicationExpression(BooleanVar<T> x, BooleanVar<T> y)
      : implicant(x), implied(y) {}

  virtual string name() const override { return "implication"; }

  var_t extract(Solver<T> &solver, const var_t = Constant::NoVar) override {
    implicant.extract(solver);
    implied.extract(solver);
      BooleanExpressionImpl<T>::self = solver.newBoolean();

    std::vector<Literal<T>> cl{solver.boolean.getLiteral(false, implicant),
                               solver.boolean.getLiteral(true, implied),
                               solver.boolean.getLiteral(false, BooleanExpressionImpl<T>::self)};
    solver.clauses.add(cl.begin(), cl.end());

      auto x{BooleanExpressionImpl<T>::self};
    cl = {x == true, implicant == true};
    solver.clauses.add(cl.begin(), cl.end());

    cl = {x == true, implied == false};
    solver.clauses.add(cl.begin(), cl.end());

    return BooleanExpressionImpl<T>::self.id();
  }

  void post(Solver<T> &solver) override {
    implicant.extract(solver);
    implied.extract(solver);
    std::vector<Literal<T>> cl{solver.boolean.getLiteral(false, implicant),
                               solver.boolean.getLiteral(true, implied)};
    solver.clauses.add(cl.begin(), cl.end());
  }

private:
  BooleanVar<T> implicant;
  BooleanVar<T> implied;
};

template <typename T>
BooleanVar<T> BooleanVar<T>::implies(const BooleanVar<T> x) const {
  BooleanVar<T> exp(new LogicalImplicationExpression<T>(*this, x));
  return exp;
}

template <typename T = int>
class CardinalityExpressionImpl : public NumericExpressionImpl<T> {
public:
  template <typename Iter>
  CardinalityExpressionImpl(Iter beg_var, Iter end_var, const T l = 0,
                            const T u = Constant::Infinity<T>)
      : lb(l),
        ub(std::min(u, static_cast<T>(std::distance(beg_var, end_var)))) {
    for (auto x{beg_var}; x != end_var; ++x) {
      boolean_arguments.emplace_back(*x);
    }
  }

  virtual string name() const override { return "cardinality"; }

  var_t extract(Solver<T> &solver, const var_t = Constant::NoVar) override {
    std::vector<Literal<T>> L;
    for (auto x : boolean_arguments) {
      x.extract(solver);
      L.push_back(x == true);
    }
    NumericExpressionImpl<T>::self = solver.newNumeric();
    solver.post(NumericExpressionImpl<T>::self.after(lb));
    solver.post(NumericExpressionImpl<T>::self.before(ub));
    solver.post(new CardinalityLeqVar<T>(solver, L.begin(), L.end(),
                                         NumericExpressionImpl<T>::self.id()));
    solver.post(new CardinalityGeqVar<T>(solver, L.begin(), L.end(),
                                         NumericExpressionImpl<T>::self.id()));

    return NumericExpressionImpl<T>::self.id();
  }

  void post(Solver<T> &solver) override {
    std::vector<Literal<T>> L;
    for (auto x : boolean_arguments) {
      x.extract(solver);
      L.push_back(x == true);
    }
    T n{static_cast<T>(L.size())};
    if (ub < n) {
      solver.post(new CardinalityConst<T>(solver, L.begin(), L.end(), ub));
    }
    if (lb > 0) {
      for (auto &l : L)
        l = ~l;
      solver.post(new CardinalityConst<T>(solver, L.begin(), L.end(), n - lb));
    }
  }

private:
  T lb{0};
  T ub{Constant::Infinity<T>};
  std::vector<BooleanVar<T>> boolean_arguments;
};

template <typename T, typename Iterable>
NumericVar<T> Cardinality(Iterable &X) {
  NumericVar<T> exp(new CardinalityExpressionImpl(X.begin(), X.end()));
  return exp;
}

template <typename T = int>
class NoOverlapExpressionImpl : public BooleanExpressionImpl<T>,
                                public std::vector<Interval<T>> {
public:
  NoOverlapExpressionImpl(Interval<T> &sched) : schedule(sched) {}

  virtual ~NoOverlapExpressionImpl() {
    std::cout << "delete " << name() << std::endl;
  }

  virtual string name() const override { return "no-overlap"; }

  var_t extract(Solver<T> &, const var_t) override {
    throw ModelingException("NoOverlap is not a predicate");
    return Constant::NoVar;
  }

  void post(Solver<T> &solver) override {
    for (auto a{this->begin()}; a != this->end(); ++a) {
      for (auto b{a + 1}; b != this->end(); ++b) {
        if (a->isOptional() and b->isOptional()) {
          BooleanVar<T> x = solver.newBoolean();
          std::vector<Literal<T>> cl{x == false, a->exist == true};
          solver.clauses.add(cl.begin(), cl.end());

          cl = {x == false, b->exist == true};
          solver.clauses.add(cl.begin(), cl.end());

          cl = {x == true, a->exist == false, b->exist == false};
          solver.clauses.add(cl.begin(), cl.end());

          disjunct.push_back(solver.newDisjunct(
              a->end.before(b->start), b->end.before(a->start), x.id()));

          relevant.push_back(x);
        } else if (a->isOptional()) {
          disjunct.push_back(solver.newDisjunct(
              a->end.before(b->start), b->end.before(a->start), a->exist.id()));
          //                relevant.push_back(a->exist);
        } else if (b->isOptional()) {
          disjunct.push_back(solver.newDisjunct(
              a->end.before(b->start), b->end.before(a->start), b->exist.id()));
          //                relevant.push_back(b->exist);
        } else {
          disjunct.push_back(solver.newDisjunct(a->end.before(b->start),
                                                b->end.before(a->start)));
        }

        solver.addToSearch(disjunct.back());
      }
    }

      if(std::distance(this->begin(),this->end()) > 1) {
          if (solver.getOptions().edge_finding)
              solver.postEdgeFinding(schedule, this->begin(), this->end(),
                                     this->begDisjunct());
          
          if (solver.getOptions().transitivity)
              solver.postTransitivity(schedule, this->begin(), this->end(),
                                      this->begDisjunct());
      }
  }

  std::vector<BooleanVar<T>>::iterator begDisjunct() {
    return disjunct.begin();
  }
  std::vector<BooleanVar<T>>::iterator endDisjunct() { return disjunct.end(); }

private:
  Interval<T> schedule;
  std::vector<BooleanVar<T>> disjunct;
  std::vector<BooleanVar<T>> relevant;
};

template <typename T = int> class NoOverlapExpression : public BooleanVar<T> {

public:
  NoOverlapExpression(NoOverlapExpressionImpl<T> *i) : BooleanVar<T>(i) {}

  std::vector<Interval<T>>::iterator begin() {
    return static_cast<NoOverlapExpressionImpl<T> *>(BooleanVar<T>::implem)
        ->begin();
  }
  std::vector<Interval<T>>::iterator end() {
    return static_cast<NoOverlapExpressionImpl<T> *>(BooleanVar<T>::implem)
        ->end();
  }

  std::vector<BooleanVar<T>>::iterator begDisjunct() {
    return static_cast<NoOverlapExpressionImpl<T> *>(BooleanVar<T>::implem)
        ->begDisjunct();
  }
  std::vector<BooleanVar<T>>::iterator endDisjunct() {
    return static_cast<NoOverlapExpressionImpl<T> *>(BooleanVar<T>::implem)
        ->endDisjunct();
  }

  void push_back(const Interval<T> &i) {
    static_cast<NoOverlapExpressionImpl<T> *>(BooleanVar<T>::implem)
        ->push_back(i);
  }
};

template <typename T, typename Iterable>
NoOverlapExpression<T> NoOverlap(Interval<T> &schedule, Iterable &X) {
  auto impl{new NoOverlapExpressionImpl<T>(schedule)};
  for (auto x : X)
    impl->push_back(x);
  NoOverlapExpression<T> exp(impl);
  return exp;
}

template <typename T> NoOverlapExpression<T> NoOverlap(Interval<T> &schedule) {
  auto impl{new NoOverlapExpressionImpl<T>(schedule)};
  NoOverlapExpression<T> exp(impl);
  return exp;
}

/*!
 NumericVar  impl
*/
template<typename T>
<<<<<<< HEAD
template<concepts::distance_provider S>
T NumericVar<T>::min(const S& s) const {
  auto v{s.numeric.lower(id())};
=======
T NumericVar<T>::min(Solver<T>& s) const {
  T v = s.numeric.lower(id());
  //  } else {
  //    v = -s.numeric.upper(id());
  //  }
>>>>>>> fddfe699
  if (v == -Constant::Infinity<T>)
    return v;
  return v + offset();
  //    } else {
  //        auto v{s.numeric.upper(id())};
  //        if (v == Constant::Infinity<T>)
  //            return -v;
  //        return -v + offset();
  //    }
}

template<typename T>
<<<<<<< HEAD
template<concepts::distance_provider S>
T NumericVar<T>::max(const S& s) const {
  auto v{s.numeric.upper(id())};
=======
T NumericVar<T>::max(Solver<T>& s) const {
  T v = s.numeric.upper(id());
  //  } else {
  //    v = -s.numeric.lower(id());
  //  }
>>>>>>> fddfe699
  if (v == Constant::Infinity<T>)
    return v;
  return v + offset();
  //    } else {
  //        auto v{-s.numeric.lower(id())};
  //        if (v == Constant::Infinity<T>)
  //            return v;
  //        return v + offset();
  //    }
}
//
// template<typename T>
// T NumericVar<T>::solutionMin(Solver<T>& s) const {
//  auto v{s.numeric.lower(id())};
//  if (v == -Constant::Infinity<T>)
//    return v;
//  return v + offset();
//}
//
// template<typename T>
// T NumericVar<T>::solutionMax(Solver<T>& s) const {
//  auto v{s.numeric.upper(*this)};
//  if (v == Constant::Infinity<T>)
//    return v;
//  return v + offset();
//}

template <typename T>
template<concepts::distance_provider S>
T NumericVar<T>::earliest(const S &s) const {
  return min(s);
}

template <typename T>
template<concepts::distance_provider S>
T NumericVar<T>::latest(const S &s) const {
  return max(s);
}

template <typename T> Literal<T> NumericVar<T>::after(const T t) const {
  assert(t != Constant::Infinity<T>);
  assert(t != -Constant::Infinity<T>);

  //    if(sign())
          return geq<T>(id(), (t == Constant::Infinity<T> ? t : t - offset()));
  //    else
  //        return leq<T>(id(), (t == Constant::Infinity<T> ? t : t -
  //        offset()));

  //    if(sign())
//  return geq<T>(id(), t - offset());
  //    else
  //        return leq<T>(id(), offset() - t);
}

template <typename T> Literal<T> NumericVar<T>::before(const T t) const {
//  assert(t != Constant::Infinity<T>);
//  assert(t != -Constant::Infinity<T>);

    return leq<T>(id(), (t == Constant::Infinity<T> ? t : t - offset()));

  //    if(sign())
//  return leq<T>(id(), t - offset());
  //    else
  //        return geq<T>(id(), offset() - t);
}

template <typename T>
DistanceConstraint<T> NumericVar<T>::after(const NumericVar<T> &e,
                                           const T t) const {
  return e.before(*this, t);
}

template <typename T>
DistanceConstraint<T> NumericVar<T>::before(const NumericVar<T> &e,
                                            const T t) const {
  //  return {e.id(), id(),
  //          (t == Constant::Infinity<T> ? t : e.offset() - offset() - t)};

  //    if(e.id() == Constant::K) {
  //        return this->before(e.offset() - t);
  //    }
  //    if(id() == Constant::K) {
  //        e.after(offset() + t);
  //    }

  return {e.id(), id(),
          (t == Constant::Infinity<T> ? t : e.offset() - offset() - t)};
}

/*!
 BooleanVar  impl
*/
template<typename T>
std::ostream &BooleanVar<T>::display(std::ostream &os) const {
  os << "b" << id();
  return os;
}

template<typename T>
std::ostream &NumericVar<T>::display(std::ostream &os) const {
  if (id() == Constant::NoVar) {
    os << "undef";
    if (offset() > 0)
      os << " (+ " << offset() << ")";
    else if (offset() < 0)
      os << " (- " << -offset() << ")";
  } else if (id() == Constant::K) {
    //    assert(sign() == 1);
    os << offset();
  } else {
    //    if (not sign())
    //      os << "-";
    os << "x" << id();
    if (offset() > 0)
      os << " + " << offset();
    else if (offset() < 0)
      os << " - " << -offset();
  }
  return os;
}

template<typename T>
std::ostream &operator<<(std::ostream &os, const BooleanVar<T> &x) {
  return x.display(os);
}

template<typename T>
std::ostream &operator<<(std::ostream &os, const NumericVar<T> &x) {
  return x.display(os);
}

/*!
 Interval  impl
*/
// template <typename T>
// Interval<T>::Interval(Solver<T> &solver, const T mindur, const T maxdur,
//                       const BooleanVar<T> opt) {

template <typename T>
Interval<T>::Interval(Solver<T> &solver, const NumericVar<T> s,
                      const NumericVar<T> e, const NumericVar<T> d,
                      const BooleanVar<T> o)
    : start(s), end(e), duration(d), exist(o) {

//  std::cout << "\ncreate start\n";
  start.extract(solver);

//  std::cout << "\ncreate end\n";
  end.extract(solver);

//  std::cout << "\ncreate duration\n";
  duration.extract(solver);
  //
  //  solver.post((start + duration) == end);
        if(start.id() != end.id()) {
            solver.post(start.before(end, duration.min(solver)));
            //
            if (duration.max(solver) != Constant::Infinity<T>)
                solver.post(end.before(start, -duration.max(solver)));
        }
}

template <typename T>
Interval<T>::Interval(Solver<T> &solver, const T mindur, const T maxdur,
                      const T earliest_start, const T latest_start,
                      const T earliest_end, const T latest_end,
                      const BooleanVar<T> opt) {

  //    if(earliest_start == latest_start) {
  //        start = solver.newNumeric(earliest_start, latest_start);
  //            // anchored at 'start'
  //            auto s{earliest_start};
  //        auto ect{earliest_end};
  //        auto lct{latest_end};
  //        if(earliest_end < s + mindur) {
  //            ect = s+mindur;
  //        }
  //        if(latest_end - s < maxdur) {
  //            lct = s+maxdur;
  //        }
  //
  //                end = solver.newNumeric(ect, lct);
  //                duration = NumericVar(end.id(), -s);
  //    } else if(mindur == maxdur) {
  //        // fixed duration
  //        duration = solver.newNumeric(mindur, maxdur);
  //        auto d{mindur};
  //        auto est{earliest_start};
  //        auto lst{latest_start};
  //        if(earliest_end > earliest_start + d) {
  //            est = earliest_end-d;
  //        }
  //        if(latest_end - d < latest_start) {
  //            lst = latest_end-d;
  //        }
  //
  //            start = solver.newNumeric(est, lst);
  //            end = NumericVar(start.id(), d);
  //    } else if(earliest_end == latest_end) {
  //        // anchored at 'end' (can't do negation here :()
  //        assert(false);
  //    } else {
  //        end = solver.newNumeric(earliest_end, latest_end);
  //        duration = solver.newNumeric(mindur, maxdur);
  //        solver.post((start + duration) == end);
  //        solver.post(start.before(end, mindur));
  //
  //        if (maxdur != Constant::Infinity<T>)
  //            solver.post(end.before(start, -maxdur));
  //    }

  //    : start(solver.newNumeric()),
  //      end(mindur == maxdur ? NumericVar(start.id(), mindur)
  //                           : solver.newNumeric()),
  //      duration(mindur == maxdur ? NumericVar(Constant::K, mindur)
  //                                : solver.newNumeric(mindur, maxdur)),
  //      exist(opt) {

  if (earliest_start == latest_start) {
    start = NumericVar(Constant::K, earliest_start);
  } else {
    start = solver.newNumeric(earliest_start, latest_start);
  }

  if (mindur == maxdur) {
    end = NumericVar(start.id(), mindur);
    duration = NumericVar(Constant::K, mindur);
  } else {
    auto s{start.min(solver)};
    if (s != start.max(solver)) {
      end = solver.newNumeric(earliest_end, latest_end);
      duration = solver.newNumeric(mindur, maxdur);
      solver.post((start + duration) == end);
      solver.post(start.before(end, mindur));

      if (maxdur != Constant::Infinity<T>)
        solver.post(end.before(start, -maxdur));
    } else {
      auto ect{std::max(earliest_end, s + mindur)};
      auto lct{std::min(latest_end, s + maxdur)};
      end = solver.newNumeric(ect, lct);
      duration = NumericVar(end.id(), -s);
    }
  }
  exist = opt;
}

template <typename T> int Interval<T>::id() const { return start.id(); }

template <typename T> bool Interval<T>::operator==(const Interval<T> &t) const {
  return id() == t.id();
}

template <typename T>
template<concepts::distance_provider S>
T Interval<T>::getEarliestStart(const S &solver) const {
  return start.earliest(solver);
}

template <typename T>
template<concepts::distance_provider S>
T Interval<T>::getLatestStart(const S &solver) const {
  return start.latest(solver);
}

template <typename T>
template<concepts::distance_provider S>
T Interval<T>::getEarliestEnd(const S &solver) const {
  return end.earliest(solver);
}

template <typename T>
template<concepts::distance_provider S>
T Interval<T>::getLatestEnd(const S &solver) const {
  return end.latest(solver);
}

template <typename T> bool Interval<T>::mustExist(Solver<T> &) const {
  return true;
}

template <typename T> bool Interval<T>::cannotExist(Solver<T> &) const {
  return false;
}

template <typename T>
template<concepts::distance_provider S>
T Interval<T>::minDuration(const S &solver) const {
  return duration.min(solver);
}

template <typename T>
template<concepts::distance_provider S>
T Interval<T>::maxDuration(const S &solver) const {
  return duration.max(solver);
}

template <typename T> var_t Interval<T>::getStart() const { return start.id(); }

template <typename T> var_t Interval<T>::getEnd() const { return end.id(); }

template <typename T> ostream &Interval<T>::display(ostream &os) const {
  os << "t" << id(); //<< ": [" << start.earliest(solver) << ".." <<
                     // end.latest(solver) << "]";

  //    auto est{start.earliest(solver)};
  //    auto lst{start.latest(solver)};
  //    auto ect{end.earliest(solver)};
  //    auto lct{end.latest(solver)};
  //    auto pmin{duration.min(solver)};
  //    auto pmax{duration.max(solver)};
  //
  //   os << ": [" << est << "-" << lst << ".." << ect << "-" << lct << "] (" <<
  //   pmin << "-" << pmax << ")";

  os << ": from " << start << " to " << end << " for "
     << duration; //<< "/" << exist;
  return os;
}

template <typename T> ostream &operator<<(ostream &os, const Interval<T> &x) {
  return x.display(os);
}
}

#endif // __MODEL_HPP<|MERGE_RESOLUTION|>--- conflicted
+++ resolved
@@ -21,13 +21,10 @@
 #ifndef __TEMPO_MODEL_HPP
 #define __TEMPO_MODEL_HPP
 
-<<<<<<< HEAD
-#include "util/traits.hpp"
-=======
 //#define DBG_EXTRACT
 //#define DBG_EXTRACT_SUM
 
->>>>>>> fddfe699
+#include "util/traits.hpp"
 #include "Literal.hpp"
 #include "constraints/Cardinality.hpp"
 #include "constraints/PseudoBoolean.hpp"
@@ -62,12 +59,6 @@
 //! Interface for expression implementations
 template <typename T = int> class ExpressionImpl {
 public:
-<<<<<<< HEAD
-
-    virtual ~ExpressionImpl() { std::cout << "delete expr\n"; }
-
-  virtual var_t extract(Solver<T> &) = 0;
-=======
     virtual ~ExpressionImpl() {
 #ifdef DBG_EXTRACT
         std::cout << "delete expr\n";
@@ -77,7 +68,6 @@
   // if target is not Constant::NoVar, reference to it instead of creating a
   // new var
   virtual var_t extract(Solver<T> &, const var_t target = Constant::NoVar) = 0;
->>>>>>> fddfe699
   virtual void post(Solver<T> &) {
     throw ModelingException("This predicate cannot be a constraint");
   }
@@ -113,11 +103,7 @@
 template <typename T = int> class NumericVar : public ExpressionFlag {
 
 public:
-<<<<<<< HEAD
     constexpr NumericVar() noexcept: ExpressionFlag(false), data(Constant::NoVar, 0) {};
-=======
-    NumericVar() : ExpressionFlag(false) {}
->>>>>>> fddfe699
     NumericVar(ExpressionImpl<T> *i) : ExpressionFlag(true), implem(i) {}
     NumericVar(const var_t i, const T o = 0)
         : ExpressionFlag(false), data(i, o) {}
@@ -128,19 +114,11 @@
     template<concepts::distance_provider S>
     T max(const S &sc) const;
 
-<<<<<<< HEAD
     template<concepts::distance_provider S>
     T earliest(const S &) const;
 
     template<concepts::distance_provider S>
     T latest(const S &) const;
-=======
-    //    T solution_min(Solver<T> &sc) const;
-    //    T solution_max(Solver<T> &sc) const;
-
-    T earliest(Solver<T> &) const;
-    T latest(Solver<T> &) const;
->>>>>>> fddfe699
 
     Literal<T> after(const T t) const;
     Literal<T> before(const T t) const;
@@ -192,13 +170,13 @@
 #ifdef DBG_EXTRACT
           std::cout << " extract expr" << std::endl;
 #endif
-            
+
           implem->extract(solver, target);
-            
+
 #ifdef DBG_EXTRACT
           std::cout << " ==> " << implem->id() << std::endl;
 #endif
-            
+
           solver.trash_bin.push_back(implem);
         }
 
@@ -286,11 +264,11 @@
 #endif
 
         implem->extract(solver, target);
-          
+
 #ifdef DBG_EXTRACT
           std::cout << " ==> " << implem->id() << std::endl;
 #endif
-          
+
         solver.trash_bin.push_back(implem);
       }
 
@@ -315,7 +293,7 @@
 #endif
 
     if (ExpressionFlag::_is_expression) {
-        
+
         if (implem->id() == Constant::NoVar) {
             implem->post(solver);
         }
@@ -330,14 +308,6 @@
 #endif
   }
 
-<<<<<<< HEAD
-
-//    Literal<T> lit(const bool sign=true) {
-//        return makeBooleanLiteral<T>(sign, id(), semantic()+sign);
-//    }
-
-=======
->>>>>>> fddfe699
 protected:
   union {
     struct BoolInfo<T> data;
@@ -444,14 +414,17 @@
 template <typename T = int>
 class BooleanExpressionImpl : public ExpressionImpl<T> {
 public:
-<<<<<<< HEAD
-    virtual ~BooleanExpressionImpl() { std::cout << "del boolexpr\n"; }
-
-    virtual var_t id() const override { return self.id(); }
-    virtual index_t semantic() const override { return self.semantic(); }
+    virtual ~BooleanExpressionImpl() {
+#ifdef DBG_EXTRACT
+        std::cout << "delete boolexpr\n";
+#endif
+    }
+
+  virtual var_t id() const override { return self.id(); }
+  virtual index_t semantic() const override { return self.semantic(); }
 
 protected:
-    BooleanVar<T> self;
+  BooleanVar<T> self{Constant::NoVar};
 };
 
 template<typename T>
@@ -479,34 +452,17 @@
     // create and insert in 'disjuncts' the set of disjunctive variables necessary to ensure that this constraint is satisfied, according to the options
     template <typename C>
     void createOptionalOrderVariables(Solver<T> &solver, C &disjuncts, C &options);
-=======
-    virtual ~BooleanExpressionImpl() {
-#ifdef DBG_EXTRACT
-        std::cout << "delete boolexpr\n";
-#endif
-    }
-
-  virtual var_t id() const override { return self.id(); }
-  virtual index_t semantic() const override { return self.semantic(); }
-
-protected:
-  BooleanVar<T> self{Constant::NoVar};
->>>>>>> fddfe699
 };
 
 
 template <typename T = int>
 class NumericExpressionImpl : public ExpressionImpl<T> {
 public:
-<<<<<<< HEAD
-    virtual ~NumericExpressionImpl() { std::cout << "del numexpr\n"; }
-=======
     virtual ~NumericExpressionImpl() {
 #ifdef DBG_EXTRACT
         std::cout << "delete numexpr\n";
 #endif
     }
->>>>>>> fddfe699
 
   virtual var_t id() const override { return self.id(); }
   virtual T offset() const override { return self.offset(); }
@@ -525,10 +481,6 @@
 #endif
     }
 
-<<<<<<< HEAD
-  var_t extract(Solver<T> &solver) override {
-
-=======
   virtual string name() const override { return "sum"; }
 
   void increaseBias(const T v) {
@@ -539,7 +491,7 @@
   var_t extract(Solver<T> &solver,
                 const var_t target = Constant::NoVar) override {
 
-      
+
 #ifdef DBG_EXTRACT_SUM
       this->display(std::cout);
          std::cout << std::endl;
@@ -549,50 +501,49 @@
       for(index_t i{0}; i < static_cast<index_t>(arguments.size()); ++i) {
           order.push_back(i);
       }
-      
-      
-      
-      
+
+
+
+
       std::sort(order.begin(), order.end(), [&](const index_t i, const index_t j) {return arguments[i].id() < arguments[j].id();});
-      
-      
+
+
       std::vector<NumericVar<T>> args;
->>>>>>> fddfe699
     std::vector<var_t> vars;
     std::vector<T> ws;
-      
-      
+
+
       // new
       for (index_t i{0}; i < static_cast<index_t>(arguments.size()); ++i) {
           args.push_back(arguments[order[i]]);
           ws.push_back(weights[order[i]]);
           args.back().extract(solver);
-          
+
 //#ifdef DBG_EXTRACT_SUM
 //          std::cout << ws.back() << "*[" << args.back() << "]: => increase the bias by " << (ws.back() * args.back().offset()) << std::endl;
 //#endif
-//          
+//
 ////          increaseBias(ws.back() * args.back().offset());
       }
-      
+
 #ifdef DBG_EXTRACT_SUM
       arguments = args;
       weights = ws;
       this->display(std::cout);
          std::cout << std::endl;
 #endif
-      
+
       T lb{0};
       T ub{0};
       for(index_t i{static_cast<index_t>(args.size())}; i-->0;) {
           bool rm{false};
           auto x{args[i]};
           auto w{ws[i]};
-          
+
 #ifdef DBG_EXTRACT_SUM
           std::cout << w << "*[" << x << "]" ;
 #endif
-          
+
           if (w == 0) {
               rm = true;
           } else if(i>0 and x.id() == args[i-1].id()) {
@@ -605,13 +556,13 @@
               increaseBias(w * x.min(solver));
               rm = true;
           }
-          
+
 #ifdef DBG_EXTRACT_SUM
           std::cout << std::endl;
 #endif
-          
+
           if(rm) {
-              
+
 #ifdef DBG_EXTRACT_SUM
               std::cout << " rm term " << w << "*" << x << std::endl;
 #endif
@@ -619,17 +570,17 @@
               ws[i] = ws.back();
               args.pop_back();
               ws.pop_back();
-          } 
+          }
 #ifdef DBG_EXTRACT_SUM
           else {
               std::cout << " keep arg " << args[i] << std::endl;
           }
 #endif
-          
+
 //          increaseBias(ws[i] * args[i].offset());
-          
+
       }
-      
+
 #ifdef DBG_EXTRACT_SUM
       std::cout << args.size() << " arguments remaining\n";
       arguments = args;
@@ -637,11 +588,11 @@
       this->display(std::cout);
          std::cout << std::endl;
 #endif
-      
+
       for (index_t i{0}; i < static_cast<index_t>(args.size()); ++i) {
           auto x{args[i]};
           auto w{ws[i]};
-          
+
           vars.push_back(x.id());
           if (w < 0) {
               if (lb != -Constant::Infinity<T>) {
@@ -676,27 +627,10 @@
               //              lb += w * x.min(solver);
               //              ub += w * x.max(solver);
           }
-<<<<<<< HEAD
-        }
-        //              lb += w * x.min(solver);
-        //              ub += w * x.max(solver);
       }
 
-      x.extract(solver);
-
-
-
-
-      NumericExpressionImpl<T>::self.setOffset(
-          NumericExpressionImpl<T>::self.offset() + w * x.offset());
-      if (x.min(solver) != x.max(solver)) {
-        vars.push_back(x.id());
-=======
->>>>>>> fddfe699
-      }
-
-      
-      
+
+
 //      // old
 //    T lb{0};
 //    T ub{0};
@@ -715,9 +649,9 @@
 //        ws.push_back(w);
 //      }
 //    }
-//      
-//      
-//      
+//
+//
+//
 //      for (unsigned i{0}; i < arguments.size(); ++i) {
 //          auto x{arguments[i]};
 //          auto w{weights[i]};
@@ -793,19 +727,19 @@
   }
 
   SumExpressionImpl<T> &addTerm(const NumericVar<T> &x, const T w = 1) {
-      
+
 //    std::cout << "\nhi ";
 //    this->display(std::cout);
 //    std::cout << std::endl;
 //    std::cout << "add term " << w << "*" << x << std::endl;
-      
+
       increaseBias(w * x.offset());
       if (x.id() != Constant::K) {
           arguments.push_back(x);
           weights.push_back(w);
       }
-          
-//          
+
+//
 //    auto idx{x.id()};
 //    if (idx == Constant::K) {
 //      //        NumericExpressionImpl<T>::self.setOffset(NumericExpressionImpl<T>::self.offset
@@ -836,7 +770,7 @@
 //    std::cout << std::endl;
     return *this;
   }
-    
+
   SumExpressionImpl<T> &addTerm(const T k) {
     //    NumericExpressionImpl<T>::self.setOffset(
     //        NumericExpressionImpl<T>::self.offset() + k);
@@ -1155,7 +1089,7 @@
 
       auto y = solver.newBoolean();
     L.push_back(y == true);
-
+      
     solver.clauses.add(L.begin(), L.end());
     for (auto x : boolean_arguments) {
       L.clear();
@@ -1163,7 +1097,7 @@
       L.push_back(y == false);
       solver.clauses.add(L.begin(), L.end());
     }
-
+      
       BooleanExpressionImpl<T>::self = y;
     return y.id();
   }
@@ -1410,7 +1344,7 @@
           if (solver.getOptions().edge_finding)
               solver.postEdgeFinding(schedule, this->begin(), this->end(),
                                      this->begDisjunct());
-          
+
           if (solver.getOptions().transitivity)
               solver.postTransitivity(schedule, this->begin(), this->end(),
                                       this->begDisjunct());
@@ -1476,66 +1410,22 @@
  NumericVar  impl
 */
 template<typename T>
-<<<<<<< HEAD
 template<concepts::distance_provider S>
 T NumericVar<T>::min(const S& s) const {
-  auto v{s.numeric.lower(id())};
-=======
-T NumericVar<T>::min(Solver<T>& s) const {
   T v = s.numeric.lower(id());
-  //  } else {
-  //    v = -s.numeric.upper(id());
-  //  }
->>>>>>> fddfe699
   if (v == -Constant::Infinity<T>)
     return v;
   return v + offset();
-  //    } else {
-  //        auto v{s.numeric.upper(id())};
-  //        if (v == Constant::Infinity<T>)
-  //            return -v;
-  //        return -v + offset();
-  //    }
 }
 
 template<typename T>
-<<<<<<< HEAD
 template<concepts::distance_provider S>
 T NumericVar<T>::max(const S& s) const {
-  auto v{s.numeric.upper(id())};
-=======
-T NumericVar<T>::max(Solver<T>& s) const {
   T v = s.numeric.upper(id());
-  //  } else {
-  //    v = -s.numeric.lower(id());
-  //  }
->>>>>>> fddfe699
   if (v == Constant::Infinity<T>)
     return v;
   return v + offset();
-  //    } else {
-  //        auto v{-s.numeric.lower(id())};
-  //        if (v == Constant::Infinity<T>)
-  //            return v;
-  //        return v + offset();
-  //    }
-}
-//
-// template<typename T>
-// T NumericVar<T>::solutionMin(Solver<T>& s) const {
-//  auto v{s.numeric.lower(id())};
-//  if (v == -Constant::Infinity<T>)
-//    return v;
-//  return v + offset();
-//}
-//
-// template<typename T>
-// T NumericVar<T>::solutionMax(Solver<T>& s) const {
-//  auto v{s.numeric.upper(*this)};
-//  if (v == Constant::Infinity<T>)
-//    return v;
-//  return v + offset();
-//}
+}
 
 template <typename T>
 template<concepts::distance_provider S>
