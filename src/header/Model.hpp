/************************************************
 * Tempo Model.hpp
 *
 * Copyright 2024 Emmanuel Hebrard
 *
 * Tempo is free software: you can redistribute it and/or modify it
 * under the terms of the GNU General Public License as published by the
 * Free Software Foundation, either version 3 of the License, or (at your
 *  option) any later version.
 *
 * Tempo is distributed in the hope that it will be useful, but WITHOUT
 * ANY WARRANTY; without even the implied warranty of MERCHANTABILITY or
 * FITNESS FOR A PARTICULAR PURPOSE.  See the GNU General Public License
 * for more details.
 *
 * You should have received a copy of the GNU General Public License
 * along with Tempo.  If not, see <http://www.gnu.org/licenses/>.
 *
 ***********************************************/

#ifndef __TEMPO_MODEL_HPP
#define __TEMPO_MODEL_HPP


#include "Literal.hpp"
#include "constraints/Cardinality.hpp"
#include "util/traits.hpp"

using namespace std;

namespace tempo {

template<typename T> class Solver;

template <typename T> class BooleanExpression;

//! Wrapper/pointer for numeric variables
/*!
Stores the id of the actual numeric variable, and implements various helper methods
 */
template<typename T=int>
class NumericVar {

public:
<<<<<<< HEAD
  constexpr NumericVar() noexcept : _id_(Constant::NoVar) {};
  NumericVar(const var_t i) : _id_(i) {}

  template<concepts::distance_provider S>
  T min(const S &sc) const;

  template<concepts::distance_provider S>
  T max(const S &sc) const;
=======
    NumericVar() {};
    NumericVar(const var_t i, const T o = 0) : _id_(i), _offset(o) {}
    //    NumericVar(const NumericVar<T>& x) : _id_(x.id()), _offset(x.offset())
    //    {}
    //  NumericVar(const var_t i) : _id_(i) {}

    T min(Solver<T> &sc) const;
    T max(Solver<T> &sc) const;
>>>>>>> 580cd641

    T earliest(Solver<T> &) const;
    T latest(Solver<T> &) const;

    //    Literal<T> operator>=(const T t) const;
    //    Literal<T> operator>(const T t) const;
    //    Literal<T> operator<=(const T t) const;
    //    Literal<T> operator<(const T t) const;

    Literal<T> after(const T t) const;
    Literal<T> before(const T t) const;

    DistanceConstraint<T> after(const NumericVar<T> &e, const T t = 0) const;
    DistanceConstraint<T> before(const NumericVar<T> &e, const T t = 0) const;

    var_t id() const { return _id_; }

<<<<<<< HEAD
protected:
    var_t _id_;
=======
    operator var_t() const { return _id_; }

    std::ostream &display(std::ostream &os) const;

    static bool isNumeric() { return true; }

    void setId(const var_t i) { _id_ = i; }

    T offset() const { return _offset; }

    void setOffset(const T o) { _offset = o; }

  protected:
    var_t _id_{Constant::NoIndex};
    T _offset{0};
>>>>>>> 580cd641
};

//! Wrapper/pointer for Boolean variables
/*!
Stores the id of the actual Boolean variable, and implements various helper methods
 */
template<typename T=int>
class BooleanVar {

public:
    BooleanVar() {}
  BooleanVar(const var_t i) : _id_(i) {}
  //    BooleanVar(const BooleanVar<T>& x) : _id_(x.id()) {}

  Literal<T> operator==(const bool t) const;

  BooleanExpression<T> implies(const BooleanVar<T> x) const;
  BooleanExpression<T> implies(const BooleanExpression<T> x) const;

  var_t id() const { return _id_; }

  operator var_t() const { return _id_; }

  std::ostream &display(std::ostream &os) const;

  static bool isNumeric() { return false; }

  void setId(const var_t i) { _id_ = i; }

protected:
    var_t _id_{Constant::NoIndex};
};

template<typename T>
Literal<T> BooleanVar<T>::operator==(const bool t) const {
  return makeBooleanLiteral<T>(t, _id_, Constant::NoSemantic);
}

//! Wrapper/pointer for disjunct variables
/*!
Stores the id of the actual Boolean variable with difference logic semantic, and implements various helper methods
 */
template<typename T=int>
class DisjunctVar : public BooleanVar<T> {

public:
    DisjunctVar() {}
  DisjunctVar(const var_t i, const info_t d) : BooleanVar<T>(i), _edge_id_(d) {}

  Literal<T> operator==(const bool t) const;

  std::ostream &display(std::ostream &os) const;

  static bool isNumeric() { return false; }

private:
    info_t _edge_id_{Constant::NoIndex};
};

template<typename T>
Literal<T> DisjunctVar<T>::operator==(const bool t) const {
  return makeBooleanLiteral<T>(t, BooleanVar<T>::_id_, _edge_id_ + t);
}

<<<<<<< HEAD
//! Wrapper/pointer for temporal variables
/*!
Stores the id of the actual numeric variable, an offset (the variable encode for time t=x+offset where x is the numeric variable) and implements various helper methods
 */
template<typename T=int>
class TemporalVar : public NumericVar<T> {

public:
  TemporalVar() = default;
  TemporalVar(const var_t i, const T o = 0) : NumericVar<T>(i), _offset(o) {}

  template<concepts::distance_provider S>
  T earliest(const S &) const;

  template<concepts::distance_provider S>
  T latest(const S &) const;

  Literal<T> after(const T t) const;
  Literal<T> before(const T t) const;

  DistanceConstraint<T> after(const TemporalVar<T> &e, const T t = 0) const;
  DistanceConstraint<T> before(const TemporalVar<T> &e, const T t = 0) const;

  T offset() const { return _offset; }

  std::ostream &display(std::ostream &os) const;

  static bool isNumeric() { return true; }

private:
    T _offset{0};
};

=======
////! Wrapper/pointer for temporal variables
///*!
// Stores the id of the actual numeric variable, an offset (the variable encode
// for time t=x+offset where x is the numeric variable) and implements various
// helper methods
//  */
// template<typename T=int>
// class TemporalVar : public NumericVar<T> {
//
// public:
//     TemporalVar() {}
//   TemporalVar(const var_t i, const T o = 0) : NumericVar<T>(i), _offset(o) {}
//
//   T earliest(Solver<T> &) const;
//   T latest(Solver<T> &) const;
//
//   Literal<T> after(const T t) const;
//   Literal<T> before(const T t) const;
//
//   DistanceConstraint<T> after(const TemporalVar<T> &e, const T t = 0) const;
//   DistanceConstraint<T> before(const TemporalVar<T> &e, const T t = 0) const;
//
//   T offset() const { return _offset; }
//
//   std::ostream &display(std::ostream &os) const;
//
//   static bool isNumeric() { return true; }
//
//     void setOffset(const T o) { _offset = o; }
//
// private:
//     T _offset{0};
// };
>>>>>>> 580cd641

//! Wrapper for interval variables
/*!
Stores
 - the id of a  temporal variable standing for the start
 - the id of a  temporal variable standing for the end
 - the id of a  Boolean variable standing whether the interval actually is in the schedule
 */
template <typename T = int> class Interval {
public:
  constexpr Interval() noexcept : start(), end(), min_duration(0), max_duration(Constant::Infinity<T>) {}

  Interval(TemporalVar<T> start, TemporalVar<T> end, T minDur, T maxDur) :
    start(start), end(end), min_duration(minDur), max_duration(maxDur) {}

  Interval(Solver<T> &s, const T mindur = 0,
           const T maxdur = Constant::Infinity<T>,
           const BooleanVar<T> opt = Constant::NoVar);

  //    Interval(const Interval<T>&) = default;

  template<concepts::distance_provider S>
  T getEarliestStart(const S &s) const;

  template<concepts::distance_provider S>
  T getLatestStart(const S &s) const;

  template<concepts::distance_provider S>
  T getEarliestEnd(const S &s) const;

  template<concepts::distance_provider S>
  T getLatestEnd(const S &s) const;

  bool mustExist(Solver<T> &s) const;
  bool cannotExist(Solver<T> &s) const;

  T minDuration() const;
  T maxDuration() const;

  var_t getStart() const;
  var_t getEnd() const;

  int id() const;
  bool operator==(const Interval<T> &t) const;

  std::ostream &display(std::ostream &os) const;

  //  TemporalVar<T> start;
  //  TemporalVar<T> end;
  NumericVar<T> start;
  NumericVar<T> end;

  bool isOptional() const { return exist.id() != Constant::NoVar; }

  BooleanVar<T> exist{Constant::NoVar};

private:
  T min_duration{0};
  T max_duration{Constant::Infinity<T>};
};

template<typename T>
concept SchedulingResource = concepts::ttyped_range<T, Interval> and
requires(const T instance, unsigned taskId) {
    { instance.resourceCapacity() } -> concepts::scalar;
    { instance.getDemand(taskId) } -> concepts::scalar;
};

//! Wrapper for disjunctive resources
/*!
Contains the list of interval requiring this resource
 */
template <typename T = int>
class DisjunctiveResource : public vector<Interval<T>> {
public:
  using vector<Interval<T>>::vector;

  static constexpr auto resourceCapacity() noexcept { return 1; }
  static constexpr auto getDemand(unsigned) noexcept { return 1; }

    // create and insert in 'disjuncts' the set of disjunctive variables necessary to ensure that this constraint is satisfied
  template <typename C>
  void createOrderVariables(Solver<T> &solver, C &disjuncts);
    // create and insert in 'disjuncts' the set of disjunctive variables necessary to ensure that this constraint is satisfied, according to the options
    template <typename C>
    void createOptionalOrderVariables(Solver<T> &solver, C &disjuncts, C &options);
};


template <typename T = int>
class SchedulingModel : public std::vector<Interval<T>> {
public:
    std::vector<DisjunctiveResource<T>> resources;
    std::vector<Literal<T>> precedences;
};

//! "This expression is not a constraint" exception
class ModelingException : public std::exception {
public:
  ModelingException(std::string msg) : msg(msg) {}

  virtual const char *what() const throw() { return msg.c_str(); }

private:
  std::string msg;
};

////! Variable type exception
// class VarTypeException : public std::exception {
// public:
//
//     VarTypeException()  {}
//
//   virtual const char *what() const throw() { return "Wrong variable type"; }
// };
//
////! "This expression is not a constraint" exception
// class RootException : public std::exception {
// public:
//
//     RootException()  {}
//
//   virtual const char *what() const throw() { return "This expression is not a
//   constraint"; }
// };

template <typename T>
class ExpressionImpl;

template <typename T = int>
class Expression {
    
public:
    Expression() {}
    Expression(ExpressionImpl<T> *i) : impl(i) {}

    // protected:
    ExpressionImpl<T> *impl{NULL};
};


template <typename T = int>
class BooleanExpression : public BooleanVar<T>, public Expression<T> {
    
public:
    BooleanExpression(ExpressionImpl<T> *i) : Expression<T>(i) {}
    BooleanExpression(const BooleanVar<T> &x) : BooleanVar<T>(x) {
      //        BooleanVar<T>::_id_ = x.id();
    }

    void extract(Solver<T>& solver) {
      if (Expression<T>::impl) {
        BooleanVar<T>::_id_ = Expression<T>::impl->extract(solver);
      }
    }
    
    void post(Solver<T>& solver) {
        if(Expression<T>::impl)
            Expression<T>::impl->post(solver);
    }

};

template <typename T = int>
class NumericExpression : public NumericVar<T>, public Expression<T> {
    
public:
    NumericExpression(ExpressionImpl<T> *i) : Expression<T>(i) {}
    NumericExpression(const NumericVar<T> &x) : NumericVar<T>(x) {
      //        NumericVar<T>::_id_ = x.id();
      //        NumericVar<T>::_offset = x.offset();
    }
    NumericExpression(const T k) : NumericVar<T>(0, k) {

//      impliesstd::cout << "here\n";

      //        NumericVar<T>::_id_ = x.id();
      //        NumericVar<T>::_offset = x.offset();
    }

    void extract(Solver<T>& solver) {
      if (Expression<T>::impl) {
        NumericVar<T>::_id_ = Expression<T>::impl->extract(solver);
        NumericVar<T>::_offset = Expression<T>::impl->offset();
      }
    }

    NumericExpression<T> operator+(const T k);
};

template <typename T = int>
class ExpressionImpl {
public:
    virtual var_t extract(Solver<T>& ) = 0;
    virtual void post(Solver<T> &) {
      throw ModelingException("This predicate cannot be a constraint");
    }

    virtual T offset() { return 0; }

    //    BooleanVar<T> getBoolean() { throw VarTypeException(); }
    //    NumericVar<T> getNumeric() { throw VarTypeException(); }
};

template <typename T = int>
class NumericExpressionImpl : public ExpressionImpl<T> {
public:
  virtual T offset() { return self.offset(); }

protected:
  NumericVar<T> self;
};

template <typename T = int>
class SumExpressionImpl : public NumericExpressionImpl<T> {
public:
  //    template <typename Iter>
  //    SumExpressionImpl(Iter beg_var, Iter end_var) {
  //        for(auto x{beg_var}; x!=end_var; ++x) {
  //          arguments.emplace_back(*x);
  //        }
  //    }
  SumExpressionImpl() {}

  var_t extract(Solver<T> &solver) override {
    for (auto x : arguments)
      x.extract(solver);
    if (arguments.size() == 1) {
      NumericExpressionImpl<T>::self.setId(arguments.begin()->id());
      NumericExpressionImpl<T>::self.setOffset(NumericExpressionImpl<T>::self.offset() + arguments.begin()->offset());
    } else {
      throw ModelingException("binary and nary sums: not implemented");
    }
    return NumericExpressionImpl<T>::self.id();
  }

  SumExpressionImpl<T> &operator+=(const NumericExpression<T> &x) {
    arguments.push_back(x);
    return *this;
  }
  SumExpressionImpl<T> &operator+=(const NumericVar<T> &x) {
    arguments.push_back(x);
    return *this;
  }
  SumExpressionImpl<T> &operator+=(const T k) {
    NumericExpressionImpl<T>::self.setOffset(
        NumericExpressionImpl<T>::self.offset() + k);
    return *this;
  }

private:
  //    TemporalVar<T> self;
  std::vector<NumericExpression<T>> arguments;
};

template <typename T>
NumericExpression<T> NumericExpression<T>::operator+(const T k) {
  auto sum{new SumExpressionImpl<T>()};
  (*sum) += *this;
  (*sum) += k;
  NumericExpression<T> exp(sum);
  return exp;
}

template <typename T>
NumericExpression<T> operator+(const NumericVar<T> &x, const T k) {
  auto sum{new SumExpressionImpl<T>()};
  (*sum) += x;
  (*sum) += k;
  NumericExpression<T> exp(sum);
  return exp;
}

template <typename T = int> class LeqExpressionImpl : public ExpressionImpl<T> {
public:
  LeqExpressionImpl(NumericExpression<T> x, NumericExpression<T> y, const T k)
      : x(x), y(y), k(k) {}

  var_t extract(Solver<T> &solver) override {
    x.extract(solver);
    y.extract(solver);

    auto prec{x.before(y, -k)};
    self = solver.newDisjunct(~prec, prec);
    return self.id();
  }

  void post(Solver<T> &solver) override {
    x.extract(solver);
    y.extract(solver);

    auto prec{x.before(y, -k)};
    solver.set(prec);
    //        DistanceConstraint<T> c{x.before(y,-k)};
    //        solver.set(c);
  }

private:
  BooleanVar<T> self;
  NumericExpression<T> x;
  NumericExpression<T> y;
  T k;
  // self <-> x - y <= k
  // x <= k (y.id() == Constant::NoVar)
  // y <= k (y.id() == Constant::NoVar, this->k == -k)
};

template <typename T>
BooleanExpression<T> operator<=(const NumericExpression<T> &x,
                                const NumericExpression<T> &y) {
  BooleanExpression<T> exp(new LeqExpressionImpl<T>(x, y, 0));
  return exp;
}

template <typename T>
BooleanExpression<T> operator<=(const NumericVar<T> &x,
                                const NumericExpression<T> &y) {
  return operator<=(NumericExpression<T>(x), y);
}

template <typename T>
BooleanExpression<T> operator<=(const NumericExpression<T> &x,
                                const NumericVar<T> &y) {
  return operator<=(x, NumericExpression<T>(y));
}

template <typename T>
BooleanExpression<T> operator<=(const T x, const NumericExpression<T> &y) {
  return operator<=(NumericExpression<T>(x), y);
}

template <typename T>
BooleanExpression<T> operator<=(const NumericExpression<T> &x, const T y) {
  return operator<=(x, NumericExpression<T>(y));
}

template <typename T>
BooleanExpression<T> operator<=(const T x, const NumericVar<T> &y) {
  return operator<=(NumericExpression<T>(x), NumericExpression<T>(y));
}

template <typename T>
BooleanExpression<T> operator<=(const NumericVar<T> &x, const T k) {
  return operator<=(NumericExpression<T>(x), NumericExpression<T>(k));
}

// template <typename T>
// BooleanExpression<T> operator<=(const NumericVar<T> &x,
//                                 const NumericExpression<T> &y) {
//   BooleanExpression<T> exp(
//       new LeqExpressionImpl<T>(NumericExpression<T>(x), y, 0));
//   return exp;
// }
//
// template <typename T>
// BooleanExpression<T> operator<=(const NumericExpression<T> &x,
//                                 const NumericVar<T> &y) {
//   NumericExpression<T> y_exp{y};
//   BooleanExpression<T> exp(new LeqExpressionImpl<T>(x, y_exp, 0));
//   return exp;
// }

template <typename T>
BooleanExpression<T> operator<(const NumericExpression<T> &x,
                               const NumericExpression<T> &y) {
  BooleanExpression<T> exp(new LeqExpressionImpl<T>(x, y, -Gap<T>::epsilon()));
  return exp;
}

template <typename T>
BooleanExpression<T> operator<(const NumericVar<T> &x,
                               const NumericExpression<T> &y) {
  BooleanExpression<T> exp(new LeqExpressionImpl<T>(NumericExpression<T>(x), y, -Gap<T>::epsilon()));
  return exp;
}

template <typename T>
BooleanExpression<T> operator<(const NumericExpression<T> &x,
                               const NumericVar<T> &y) {
  BooleanExpression<T> exp(new LeqExpressionImpl<T>(x, NumericExpression<T>(y), -Gap<T>::epsilon()));
  return exp;
}

template <typename T>
BooleanExpression<T> operator<(const T x,
                               const NumericExpression<T> &y) {
  BooleanExpression<T> exp(new LeqExpressionImpl<T>(NumericExpression<T>(x), y, -Gap<T>::epsilon()));
  return exp;
}

template <typename T>
BooleanExpression<T> operator<(const NumericVar<T> &x,
                               const T y) {
  BooleanExpression<T> exp(new LeqExpressionImpl<T>(NumericExpression<T>(x), NumericExpression<T>(y), -Gap<T>::epsilon()));
  return exp;
}

template <typename T>
BooleanExpression<T> operator<(const T x,
                               const NumericVar<T> &y) {
  BooleanExpression<T> exp(new LeqExpressionImpl<T>(NumericExpression<T>(x), NumericExpression<T>(y), -Gap<T>::epsilon()));
  return exp;
}

template <typename T>
BooleanExpression<T> operator<(const NumericExpression<T> &x,
                               const T y) {
  BooleanExpression<T> exp(new LeqExpressionImpl<T>(x, NumericExpression<T>(y), -Gap<T>::epsilon()));
  return exp;
}

template <typename T>
BooleanExpression<T> operator>=(const NumericExpression<T> &x,
                                const NumericExpression<T> &y) {
  BooleanExpression<T> exp(new LeqExpressionImpl<T>(y, x, 0));
  return exp;
}

template <typename T>
BooleanExpression<T> operator>(const NumericExpression<T> &x,
                               const NumericExpression<T> &y) {
  BooleanExpression<T> exp(new LeqExpressionImpl<T>(y, x, -Gap<T>::epsilon()));
  return exp;
}

template <typename T>
BooleanExpression<T> operator>(const NumericExpression<T> &x, const T k) {
  BooleanExpression<T> exp(
      new LeqExpressionImpl<T>(NumericExpression<T>(k+Gap<T>::epsilon()), x, 0));
  return exp;
}

// template<typename T>
// BooleanExpression<T> operator<=(NumericExpression<T>& x, const T k) {
//     NumericVar<T> y;
//   BooleanExpression<T> exp(new LeqExpressionImpl<T>(x, y, k));
//   return exp;
// }

template <typename T = int>
class LogicalAndExpression : public ExpressionImpl<T> {
public:
    
    template <typename Iter>
    LogicalAndExpression(Iter beg_var, Iter end_var) {
        for(auto x{beg_var}; x!=end_var; ++x) {
          boolean_arguments.emplace_back(*x);
        }
    }

    var_t extract(Solver<T>& solver) override {
        std::vector<Literal<T>> L;
        for(auto x : boolean_arguments) {
            x.extract(solver);
            L.push_back(x == false);
        }
        self = solver.newBoolean();
        L.push_back(self == true);
        solver.clauses.add(L.begin(), L.end());
        for(auto x : boolean_arguments) {
            L.clear();
            L.push_back(x == true);
            L.push_back(self == false);
            solver.clauses.add(L.begin(), L.end());
        }
        return self.id();
    }
    
    void post(Solver<T>& solver) override {
        for(auto x : boolean_arguments) {
            x.extract(solver);
            solver.set(x == true);
        }
    }
    
private:
    BooleanVar<T> self;
    std::vector<BooleanExpression<T>> boolean_arguments;
};


template<typename T>
BooleanExpression<T> operator&&(BooleanVar<T>& x, BooleanVar<T>& y) {
  std::vector<BooleanVar<T>> sc{x, y};
  BooleanExpression<T> exp(new LogicalAndExpression<T>(sc.begin(), sc.end()));
  return exp;
}

template <typename T, typename Iterable>
BooleanExpression<T> BigAnd(Iterable &X) {
  BooleanExpression<T> exp(new LogicalAndExpression(X.begin(), X.end()));
  return exp;
}

template <typename T = int>
class LogicalOrExpression : public ExpressionImpl<T> {
public:
  template <typename Iter> LogicalOrExpression(Iter beg_var, Iter end_var) {
    for (auto x{beg_var}; x != end_var; ++x) {
      boolean_arguments.emplace_back(*x);
    }
  }

  var_t extract(Solver<T> &solver) override {
    std::vector<Literal<T>> L;
    for (auto x : boolean_arguments) {
      x.extract(solver);
      L.push_back(x == true);
    }
    self = solver.newBoolean();
    L.push_back(self == false);
    solver.clauses.add(L.begin(), L.end());
    for (auto x : boolean_arguments) {
      L.clear();
      L.push_back(x == false);
      L.push_back(self == true);
      solver.clauses.add(L.begin(), L.end());
    }
    return self.id();
  }

  void post(Solver<T> &solver) override {
    std::vector<Literal<T>> L;
    for (auto x : boolean_arguments) {
      x.extract(solver);
      L.push_back(x == true);
    }
    solver.clauses.add(L.begin(), L.end());
  }

private:
  BooleanVar<T> self;
  std::vector<BooleanExpression<T>> boolean_arguments;
};

template <typename T>
BooleanExpression<T> operator||(BooleanVar<T> &x, BooleanVar<T> &y) {
  std::vector<BooleanVar<T>> sc{x, y};
  BooleanExpression<T> exp(new LogicalOrExpression<T>(sc.begin(), sc.end()));
  return exp;
}

template <typename T, typename Iterable>
BooleanExpression<T> BigOr(Iterable &X) {
  BooleanExpression<T> exp(new LogicalOrExpression(X.begin(), X.end()));
  return exp;
}

template <typename T = int>
class LogicalImplicationExpression : public ExpressionImpl<T> {
public:
  LogicalImplicationExpression(BooleanExpression<T> x, BooleanExpression<T> y)
      : implicant(x), implied(y) {}
  LogicalImplicationExpression(BooleanVar<T> x, BooleanVar<T> y)
      : implicant(x), implied(y) {}

  var_t extract(Solver<T> &solver) override {
    implicant.extract(solver);
    implied.extract(solver);
    self = solver.newBoolean();

//    std::vector<Literal<T>> cl{implicant == false, implied == true,
//                               self == false};
      std::vector<Literal<T>> cl{solver.boolean.getLiteral(false,implicant), solver.boolean.getLiteral(true, implied),
          solver.boolean.getLiteral(false,self)};
    solver.clauses.add(cl.begin(), cl.end());

    cl = {self == true, implicant == true};
    solver.clauses.add(cl.begin(), cl.end());

    cl = {self == true, implied == false};
    solver.clauses.add(cl.begin(), cl.end());

    return self.id();
  }

  void post(Solver<T> &solver) override {
    implicant.extract(solver);
    implied.extract(solver);
    std::vector<Literal<T>> cl{solver.boolean.getLiteral(false,implicant), solver.boolean.getLiteral(true,implied)};
    solver.clauses.add(cl.begin(), cl.end());
  }

private:
  BooleanVar<T> self;
  BooleanExpression<T> implicant;
  BooleanExpression<T> implied;
};

template <typename T>
BooleanExpression<T> BooleanVar<T>::implies(const BooleanVar<T> x) const {
  BooleanExpression<T> exp(new LogicalImplicationExpression<T>(*this, x));
  return exp;
}

template <typename T>
BooleanExpression<T>
BooleanVar<T>::implies(const BooleanExpression<T> x) const {
  BooleanExpression<T> exp(
      new LogicalImplicationExpression<T>(BooleanExpression<T>(*this), x));
  return exp;
}

// template <typename T = int>
// class LogicalNotExpression : public ExpressionImpl<T> {
// public:
//
//     LogicalNotExpression(BooleanExpression<T> x) argument(x) {}
//     LogicalNotExpression(BooleanVar<T> x) argument(x) {}
//
//     var_t extract(Solver<T>& solver) override {
//         argument.extract();
//         self = solver.newBoolean();
//
//         std::vector<Literal<T>> L{self==false, argument==true};
//         solver.clauses.add(L.begin(), L.end());
//
//         L = {self==true, argument==false};
//         solver.clauses.add(L.begin(), L.end());
//     }
//
//     void post(Solver<T>& solver) override {
//         argument.extract();
//         solver.set(argument == false);
//     }
//
// private:
//     BooleanVar<T> self;
//     BooleanExpression<T> argument;
// };
//
//
// template<typename T>
// BooleanExpression<T> operator~(BooleanExpression<T>& x) {
//     BooleanExpression<T> exp(new LogicalNotExpression<T>(sc.begin(),
//     sc.end())); return exp;
// }
//
//
// template<typename T, typename Iterable>
// BooleanExpression<T> BigOr(Iterable& X) {
//     BooleanExpression<T> exp(new LogicalOrExpression(X.begin(), X.end()));
//     return exp;
// }

template <typename T = int>
class CardinalityExpressionImpl : public NumericExpressionImpl<T> {
public:
    
    template <typename Iter>
    CardinalityExpressionImpl(Iter beg_var, Iter end_var, const T l=0, const T u=Constant::Infinity<T>) : lb(l), ub(std::min(u,static_cast<T>(std::distance(beg_var, end_var)))) {
        for(auto x{beg_var}; x!=end_var; ++x) {
          boolean_arguments.emplace_back(*x);
        }
    }
    
    var_t extract(Solver<T>& solver) override {
        std::vector<Literal<T>> L;
        for(auto x : boolean_arguments) {
            x.extract(solver);
            L.push_back(x == true);
        }
        NumericExpressionImpl<T>::self = solver.newNumeric();
        solver.post(NumericExpressionImpl<T>::self.after(lb));
        solver.post(NumericExpressionImpl<T>::self.before(ub));
        solver.post(new CardinalityLeqVar<T>(
            solver, L.begin(), L.end(), NumericExpressionImpl<T>::self.id()));
        solver.post(new CardinalityGeqVar<T>(
            solver, L.begin(), L.end(), NumericExpressionImpl<T>::self.id()));

        return NumericExpressionImpl<T>::self.id();
    }
    
    void post(Solver<T>& solver) override {
        std::vector<Literal<T>> L;
        for(auto x : boolean_arguments) {
            x.extract(solver);
            L.push_back(x == true);
        }
        T n{static_cast<T>(L.size())};
        if(ub < n) {
          solver.post(new CardinalityConst<T>(solver, L.begin(), L.end(), ub));
        }
        if(lb > 0) {
            for(auto &l : L) l = ~l;
            solver.post(
                new CardinalityConst<T>(solver, L.begin(), L.end(), n - lb));
        }
    }
    
private:
  //    NumericVar<T> self;
  T lb{0};
  T ub{Constant::Infinity<T>};
  std::vector<BooleanExpression<T>> boolean_arguments;
};

template <typename T, typename Iterable>
NumericExpression<T> Cardinality(Iterable &X) {
  NumericExpression<T> exp(new CardinalityExpressionImpl(X.begin(), X.end()));
  return exp;
}

template <typename T = int>
class NoOverlapExpressionImpl : public ExpressionImpl<T>,
                                public std::vector<Interval<T>> {
public:
  //    template <typename Iter>
  //    NoOverlapExpression(Iter beg_int, Iter end_int) :
  //    std::vector<Interval<T>>(beg_int, end_int) {
  ////        for(auto i{beg_int}; i!=end_int; ++i) {
  ////            this->push_back(*i);
  ////        }
  //    }

  NoOverlapExpressionImpl(Interval<T> &sched) : schedule(sched) {}

  var_t extract(Solver<T> &) override {
    throw ModelingException("NoOverlap is not a predicate");
    return Constant::NoVar;
  }

  void post(Solver<T> &solver) override {
    for (auto a{this->begin()}; a != this->end(); ++a) {
      for (auto b{a + 1}; b != this->end(); ++b) {
        if (a->isOptional() and b->isOptional()) {
          BooleanVar<T> x = solver.newBoolean();
          std::vector<Literal<T>> cl{x == false, a->exist == true};
          solver.clauses.add(cl.begin(), cl.end());

          cl = {x == false, b->exist == true};
          solver.clauses.add(cl.begin(), cl.end());

          cl = {x == true, a->exist == false, b->exist == false};
          solver.clauses.add(cl.begin(), cl.end());

          disjunct.push_back(solver.newDisjunct(a->end.before(b->start),
                                                b->end.before(a->start), x));

          relevant.push_back(x);
        } else if (a->isOptional()) {
          disjunct.push_back(solver.newDisjunct(
              a->end.before(b->start), b->end.before(a->start), a->exist));
          //                relevant.push_back(a->exist);
        } else if (b->isOptional()) {
          disjunct.push_back(solver.newDisjunct(
              a->end.before(b->start), b->end.before(a->start), b->exist));
          //                relevant.push_back(b->exist);
        } else {
          disjunct.push_back(solver.newDisjunct(a->end.before(b->start),
                                                b->end.before(a->start)));
        }

        solver.addToSearch(disjunct.back());
      }
    }

    if (solver.getOptions().edge_finding)
      solver.postEdgeFinding(schedule, this->begin(), this->end(),
                             this->begDisjunct());

    if (solver.getOptions().transitivity)
      solver.postTransitivity(schedule, this->begin(), this->end(),
                              this->begDisjunct());
  }

  std::vector<DisjunctVar<T>>::iterator begDisjunct() {
    return disjunct.begin();
  }
  std::vector<DisjunctVar<T>>::iterator endDisjunct() { return disjunct.end(); }

private:
  Interval<T> schedule;
  std::vector<DisjunctVar<T>> disjunct;
  std::vector<BooleanVar<T>> relevant;
};

template <typename T = int>
class NoOverlapExpression : public BooleanExpression<T> {

public:
  NoOverlapExpression(NoOverlapExpressionImpl<T> *i)
      : BooleanExpression<T>(i) {}
    
    std::vector<Interval<T>>::iterator begin() {
      return static_cast<NoOverlapExpressionImpl<T> *>(BooleanExpression<T>::impl)
          ->begin();
    }
    std::vector<Interval<T>>::iterator end() {
      return static_cast<NoOverlapExpressionImpl<T> *>(BooleanExpression<T>::impl)
          ->end();
    }

  std::vector<DisjunctVar<T>>::iterator begDisjunct() {
    return static_cast<NoOverlapExpressionImpl<T> *>(BooleanExpression<T>::impl)
        ->begDisjunct();
  }
  std::vector<DisjunctVar<T>>::iterator endDisjunct() {
    return static_cast<NoOverlapExpressionImpl<T> *>(BooleanExpression<T>::impl)
        ->endDisjunct();
  }
    
    void push_back(const Interval<T>& i) { static_cast<NoOverlapExpressionImpl<T> *>(BooleanExpression<T>::impl)
        ->push_back(i); }
};

template <typename T, typename Iterable>
NoOverlapExpression<T> NoOverlap(Interval<T> &schedule, Iterable &X) {
  auto impl{new NoOverlapExpressionImpl<T>(schedule)};
  for (auto x : X)
    impl->push_back(x);
  NoOverlapExpression<T> exp(impl);
  return exp;
}

template <typename T>
NoOverlapExpression<T> NoOverlap(Interval<T> &schedule) {
  auto impl{new NoOverlapExpressionImpl<T>(schedule)};
  NoOverlapExpression<T> exp(impl);
  return exp;
}

//template <typename T = int>
//class LogicalAndExpression {
//public:
//    void extract(Solver<T>& solver) {
//        std::vector<Literal<T>> L;
//        for(auto x : arguments) {
//            x.extract(solver);
//            L.push_back(x.getBoolean() == false);
//        }
//        self = solver.newBoolean();
//        L.push_back(self == true);
//        solver.clauses.add(L.begin(), L.end());
//        for(auto x : arguments) {
//            L.clear();
//            L.push_back(x.getBoolean() == true);
//            L.push_back(self == false);
//            solver.clauses.add(L.begin(), L.end());
//        }
//    }
//    
//private:
//    BooleanVar<T> self;
//    std::vector<Expression<T>> arguments;
//}





/*!
 NumericVar  implementation
*/
template<typename T>
<<<<<<< HEAD
template<concepts::distance_provider S>
T NumericVar<T>::min(const S &s) const {
  return s.numeric.lower(_id_);
}

template<typename T>
template<concepts::distance_provider S>
T NumericVar<T>::max(const S& s) const {
  return s.numeric.upper(_id_);
}

template<typename T>
Literal<T> NumericVar<T>::operator<=(const T t) const {
  return leq<T>(_id_, t);
}

template<typename T>
Literal<T> NumericVar<T>::operator>=(const T t) const {
  return geq<T>(_id_, t);
=======
T NumericVar<T>::min(Solver<T>& s) const {
  auto v{s.numeric.lower(_id_)};
  if (v == -Constant::Infinity<T>)
    return v;
  return v + _offset;
  //  return s.numeric.lower(_id_);
}

template<typename T>
T NumericVar<T>::max(Solver<T>& s) const {
  auto v{s.numeric.upper(_id_)};
  if (v == Constant::Infinity<T>)
    return v;
  return v + _offset;
  //  return s.numeric.upper(_id_);
>>>>>>> 580cd641
}

template <typename T> T NumericVar<T>::earliest(Solver<T> &s) const {
  return min(s);
}

template <typename T> T NumericVar<T>::latest(Solver<T> &s) const {
  return max(s);
}

// template<typename T>
// Literal<T> NumericVar<T>::operator<=(const T t) const {
//   return leq<T>(_id_, (t == Constant::Infinity<T> ? t : t - _offset));
// }
//
// template<typename T>
// Literal<T> NumericVar<T>::operator>=(const T t) const {
//   return geq<T>(_id_, (t == Constant::Infinity<T> ? t : t - _offset));
// }
//
// template<typename T>
// Literal<T> NumericVar<T>::operator<(const T t) const {
//   return lt<T>(_id_, (t == Constant::Infinity<T> ? t : t - _offset));
// }
//
// template<typename T>
// Literal<T> NumericVar<T>::operator>(const T t) const {
//   return gt<T>(_id_, (t == Constant::Infinity<T> ? t : t - _offset));
// }

<<<<<<< HEAD
/*!
 TemporalVar  implementation
*/
template<typename T>
template<concepts::distance_provider S>
T TemporalVar<T>::earliest(const S& s) const {
    auto v{NumericVar<T>::min(s)};
    if(v == -Constant::Infinity<T>)
        return v;
    return v + _offset;
    
//  return NumericVar<T>::min(s) + _offset;
}

template<typename T>
template<concepts::distance_provider S>
T TemporalVar<T>::latest(const S& s) const {
//    auto r{NumericVar<T>::max(s)};
//    std::cout << "\nlatest:" << r << " + " << _offset << std::endl;
//    return r + _offset;
    
//  return NumericVar<T>::max(s) + _offset;
    auto v{NumericVar<T>::max(s)};
    if(v == Constant::Infinity<T>)
        return v;
    return v + _offset;
}
=======
///*!
// TemporalVar  implementation
//*/
// template<typename T>
// T TemporalVar<T>::earliest(Solver<T>& s) const {
//    auto v{NumericVar<T>::min(s)};
//    if(v == -Constant::Infinity<T>)
//        return v;
//    return v + _offset;
//
////  return NumericVar<T>::min(s) + _offset;
//}
//
// template<typename T>
// T TemporalVar<T>::latest(Solver<T>& s) const {
////    auto r{NumericVar<T>::max(s)};
////    std::cout << "\nlatest:" << r << " + " << _offset << std::endl;
////    return r + _offset;
//
////  return NumericVar<T>::max(s) + _offset;
//    auto v{NumericVar<T>::max(s)};
//    if(v == Constant::Infinity<T>)
//        return v;
//    return v + _offset;
//}

// template<typename T>
// Literal<T> TemporalVar<T>::after(const T t) const {
//   return geq<T>(NumericVar<T>::_id_, (t == Constant::Infinity<T> ? t : t -
//   _offset));
// }
//
// template<typename T>
// Literal<T> TemporalVar<T>::before(const T t) const {
//   return leq<T>(NumericVar<T>::_id_, (t == Constant::Infinity<T> ? t : t -
//   _offset));
// }
//
// template<typename T>
// DistanceConstraint<T> TemporalVar<T>::after(const TemporalVar<T>& e, const T
// t) const {
//   return e.before(*this, t);
// }
//
// template<typename T>
// DistanceConstraint<T> TemporalVar<T>::before(const TemporalVar<T>& e, const T
// t) const {
//   return {e.id(), NumericVar<T>::_id_, (t == Constant::Infinity<T> ? t :
//   e.offset() - _offset - t)};
// }
>>>>>>> 580cd641

template <typename T> Literal<T> NumericVar<T>::after(const T t) const {
  return geq<T>(NumericVar<T>::_id_, (t == Constant::Infinity<T> ? t : t - _offset));
}

template <typename T> Literal<T> NumericVar<T>::before(const T t) const {
  return leq<T>(NumericVar<T>::_id_, (t == Constant::Infinity<T> ? t : t - _offset));
}

template <typename T>
DistanceConstraint<T> NumericVar<T>::after(const NumericVar<T> &e,
                                           const T t) const {
  return e.before(*this, t);
}

template <typename T>
DistanceConstraint<T> NumericVar<T>::before(const NumericVar<T> &e,
                                            const T t) const {
  return {e.id(), NumericVar<T>::_id_, (t == Constant::Infinity<T> ? t : e.offset() - _offset - t)};
}

/*!
 BooleanVar  implementation
*/
template<typename T>
std::ostream &BooleanVar<T>::display(std::ostream &os) const {
  os << "b" << id();
  return os;
}

template<typename T>
std::ostream &NumericVar<T>::display(std::ostream &os) const {
  os << "x" << id();
  return os;
}

// template<typename T>
// std::ostream &TemporalVar<T>::display(std::ostream &os) const {
//   os << "x" << NumericVar<T>::id();
//   return os;
// }

template<typename T>
std::ostream &operator<<(std::ostream &os, const BooleanVar<T> &x) {
  return x.display(os);
}

template<typename T>
std::ostream &operator<<(std::ostream &os, const NumericVar<T> &x) {
  return x.display(os);
}

// template<typename T>
// std::ostream &operator<<(std::ostream &os, const TemporalVar<T> &x) {
//   return x.display(os);
// }

/*!
 DisjunctiveResource  implementation
*/
template <typename T>
template <typename C>
void DisjunctiveResource<T>::createOrderVariables(Solver<T> &solver,
                                                  C &container) {
  for (auto a{this->begin()}; a != this->end(); ++a) {
    for (auto b{a + 1}; b != this->end(); ++b) {
      //                  container.insert(container.end(),
      //                  solver.newDisjunct(a->end.before(b->start),
      //                  b->end.before(a->start)));
      container.push_back(
          solver.newDisjunct(a->end.before(b->start), b->end.before(a->start)));
    }
  }
}

/*!
 DisjunctiveResource  implementation
*/
template <typename T>
template <typename C>
void DisjunctiveResource<T>::createOptionalOrderVariables(Solver<T> &solver,
                                                          C &disjuncts,
                                                          C &options) {
  for (auto a{this->begin()}; a != this->end(); ++a) {
    for (auto b{a + 1}; b != this->end(); ++b) {
      //                  container.insert(container.end(),
      //                  solver.newDisjunct(a->end.before(b->start),
      //                  b->end.before(a->start)));
      options.push_back(solver.newBoolean());
      disjuncts.push_back(solver.newDisjunct(options.back().id(),
                                            a->end.before(b->start),
                                            b->end.before(a->start)));
    }
  }
}

/*!
 Interval  implementation
*/
template <typename T>
Interval<T>::Interval(Solver<T> &solver, const T mindur, const T maxdur,
                      const BooleanVar<T> opt)
    : start(solver.newTemporal()),
      end((mindur == maxdur ? NumericVar(start.id(), mindur)
                            : solver.newTemporal())),
      exist(opt) {
  min_duration = mindur;
  max_duration = maxdur;

  if (start.id() != end.id()) {
    solver.set(start.before(end, min_duration));
    solver.set(end.before(start, -max_duration));
  }
}

template <typename T> int Interval<T>::id() const { return start.id(); }

template <typename T> bool Interval<T>::operator==(const Interval<T> &t) const {
  return id() == t.id();
}

template <typename T>
template<concepts::distance_provider S>
T Interval<T>::getEarliestStart(const S &solver) const {
  return start.earliest(solver);
}

template <typename T>
template<concepts::distance_provider S>
T Interval<T>::getLatestStart(const S &solver) const {
  return start.latest(solver);
}

template <typename T>
template<concepts::distance_provider S>
T Interval<T>::getEarliestEnd(const S &solver) const {
  return end.earliest(solver);
}

template <typename T>
template<concepts::distance_provider S>
T Interval<T>::getLatestEnd(const S &solver) const {
  return end.latest(solver);
}

template <typename T> bool Interval<T>::mustExist(Solver<T> &) const {
  return true;
}

template <typename T> bool Interval<T>::cannotExist(Solver<T> &) const {
  return false;
}

template <typename T> T Interval<T>::minDuration() const {
  return min_duration;
}

template <typename T> T Interval<T>::maxDuration() const {
  return max_duration;
}

template <typename T> var_t Interval<T>::getStart() const { return start.id(); }

template <typename T> var_t Interval<T>::getEnd() const { return end.id(); }

template <typename T> ostream &Interval<T>::display(ostream &os) const {
  os << "t" << id(); //<< ": [" << start.earliest(solver) << ".." <<
                     // end.latest(solver) << "]";
  return os;
}

template <typename T> ostream &operator<<(ostream &os, const Interval<T> &x) {
  return x.display(os);
}
}

#endif // __MODEL_HPP<|MERGE_RESOLUTION|>--- conflicted
+++ resolved
@@ -42,28 +42,20 @@
 class NumericVar {
 
 public:
-<<<<<<< HEAD
-  constexpr NumericVar() noexcept : _id_(Constant::NoVar) {};
-  NumericVar(const var_t i) : _id_(i) {}
+  constexpr NumericVar() noexcept : _id_(Constant::NoIndex), _offset(0) {};
+  NumericVar(const var_t i, T o = 0) : _id_(i), _offset(std::move(o)) {}
 
   template<concepts::distance_provider S>
   T min(const S &sc) const;
 
   template<concepts::distance_provider S>
   T max(const S &sc) const;
-=======
-    NumericVar() {};
-    NumericVar(const var_t i, const T o = 0) : _id_(i), _offset(o) {}
-    //    NumericVar(const NumericVar<T>& x) : _id_(x.id()), _offset(x.offset())
-    //    {}
-    //  NumericVar(const var_t i) : _id_(i) {}
-
-    T min(Solver<T> &sc) const;
-    T max(Solver<T> &sc) const;
->>>>>>> 580cd641
-
-    T earliest(Solver<T> &) const;
-    T latest(Solver<T> &) const;
+
+    template<concepts::distance_provider S>
+    T earliest(const S &) const;
+
+    template<concepts::distance_provider S>
+    T latest(const S &) const;
 
     //    Literal<T> operator>=(const T t) const;
     //    Literal<T> operator>(const T t) const;
@@ -78,10 +70,6 @@
 
     var_t id() const { return _id_; }
 
-<<<<<<< HEAD
-protected:
-    var_t _id_;
-=======
     operator var_t() const { return _id_; }
 
     std::ostream &display(std::ostream &os) const;
@@ -97,7 +85,6 @@
   protected:
     var_t _id_{Constant::NoIndex};
     T _offset{0};
->>>>>>> 580cd641
 };
 
 //! Wrapper/pointer for Boolean variables
@@ -110,7 +97,6 @@
 public:
     BooleanVar() {}
   BooleanVar(const var_t i) : _id_(i) {}
-  //    BooleanVar(const BooleanVar<T>& x) : _id_(x.id()) {}
 
   Literal<T> operator==(const bool t) const;
 
@@ -162,41 +148,6 @@
   return makeBooleanLiteral<T>(t, BooleanVar<T>::_id_, _edge_id_ + t);
 }
 
-<<<<<<< HEAD
-//! Wrapper/pointer for temporal variables
-/*!
-Stores the id of the actual numeric variable, an offset (the variable encode for time t=x+offset where x is the numeric variable) and implements various helper methods
- */
-template<typename T=int>
-class TemporalVar : public NumericVar<T> {
-
-public:
-  TemporalVar() = default;
-  TemporalVar(const var_t i, const T o = 0) : NumericVar<T>(i), _offset(o) {}
-
-  template<concepts::distance_provider S>
-  T earliest(const S &) const;
-
-  template<concepts::distance_provider S>
-  T latest(const S &) const;
-
-  Literal<T> after(const T t) const;
-  Literal<T> before(const T t) const;
-
-  DistanceConstraint<T> after(const TemporalVar<T> &e, const T t = 0) const;
-  DistanceConstraint<T> before(const TemporalVar<T> &e, const T t = 0) const;
-
-  T offset() const { return _offset; }
-
-  std::ostream &display(std::ostream &os) const;
-
-  static bool isNumeric() { return true; }
-
-private:
-    T _offset{0};
-};
-
-=======
 ////! Wrapper/pointer for temporal variables
 ///*!
 // Stores the id of the actual numeric variable, an offset (the variable encode
@@ -230,7 +181,6 @@
 // private:
 //     T _offset{0};
 // };
->>>>>>> 580cd641
 
 //! Wrapper for interval variables
 /*!
@@ -243,7 +193,7 @@
 public:
   constexpr Interval() noexcept : start(), end(), min_duration(0), max_duration(Constant::Infinity<T>) {}
 
-  Interval(TemporalVar<T> start, TemporalVar<T> end, T minDur, T maxDur) :
+  Interval(NumericVar<T> start, NumericVar<T> end, T minDur, T maxDur) :
     start(start), end(end), min_duration(minDur), max_duration(maxDur) {}
 
   Interval(Solver<T> &s, const T mindur = 0,
@@ -1086,28 +1036,8 @@
  NumericVar  implementation
 */
 template<typename T>
-<<<<<<< HEAD
 template<concepts::distance_provider S>
-T NumericVar<T>::min(const S &s) const {
-  return s.numeric.lower(_id_);
-}
-
-template<typename T>
-template<concepts::distance_provider S>
-T NumericVar<T>::max(const S& s) const {
-  return s.numeric.upper(_id_);
-}
-
-template<typename T>
-Literal<T> NumericVar<T>::operator<=(const T t) const {
-  return leq<T>(_id_, t);
-}
-
-template<typename T>
-Literal<T> NumericVar<T>::operator>=(const T t) const {
-  return geq<T>(_id_, t);
-=======
-T NumericVar<T>::min(Solver<T>& s) const {
+T NumericVar<T>::min(const S& s) const {
   auto v{s.numeric.lower(_id_)};
   if (v == -Constant::Infinity<T>)
     return v;
@@ -1116,20 +1046,24 @@
 }
 
 template<typename T>
-T NumericVar<T>::max(Solver<T>& s) const {
+template<concepts::distance_provider S>
+T NumericVar<T>::max(const S& s) const {
   auto v{s.numeric.upper(_id_)};
   if (v == Constant::Infinity<T>)
     return v;
   return v + _offset;
   //  return s.numeric.upper(_id_);
->>>>>>> 580cd641
-}
-
-template <typename T> T NumericVar<T>::earliest(Solver<T> &s) const {
+}
+
+template <typename T>
+template<concepts::distance_provider S>
+T NumericVar<T>::earliest(const S &s) const {
   return min(s);
 }
 
-template <typename T> T NumericVar<T>::latest(Solver<T> &s) const {
+template <typename T>
+template<concepts::distance_provider S>
+T NumericVar<T>::latest(const S &s) const {
   return max(s);
 }
 
@@ -1153,35 +1087,6 @@
 //   return gt<T>(_id_, (t == Constant::Infinity<T> ? t : t - _offset));
 // }
 
-<<<<<<< HEAD
-/*!
- TemporalVar  implementation
-*/
-template<typename T>
-template<concepts::distance_provider S>
-T TemporalVar<T>::earliest(const S& s) const {
-    auto v{NumericVar<T>::min(s)};
-    if(v == -Constant::Infinity<T>)
-        return v;
-    return v + _offset;
-    
-//  return NumericVar<T>::min(s) + _offset;
-}
-
-template<typename T>
-template<concepts::distance_provider S>
-T TemporalVar<T>::latest(const S& s) const {
-//    auto r{NumericVar<T>::max(s)};
-//    std::cout << "\nlatest:" << r << " + " << _offset << std::endl;
-//    return r + _offset;
-    
-//  return NumericVar<T>::max(s) + _offset;
-    auto v{NumericVar<T>::max(s)};
-    if(v == Constant::Infinity<T>)
-        return v;
-    return v + _offset;
-}
-=======
 ///*!
 // TemporalVar  implementation
 //*/
@@ -1232,7 +1137,6 @@
 //   return {e.id(), NumericVar<T>::_id_, (t == Constant::Infinity<T> ? t :
 //   e.offset() - _offset - t)};
 // }
->>>>>>> 580cd641
 
 template <typename T> Literal<T> NumericVar<T>::after(const T t) const {
   return geq<T>(NumericVar<T>::_id_, (t == Constant::Infinity<T> ? t : t - _offset));
