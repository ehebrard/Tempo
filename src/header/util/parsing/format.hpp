--- conflicted
+++ resolved
@@ -32,7 +32,6 @@
   T capacity{1};
 };
 
-<<<<<<< HEAD
 namespace nlohmann {
     template<typename T>
     struct adl_serializer<Resource<T>> {
@@ -50,44 +49,6 @@
 
 }
 
-// template<typename T>
-// class Resource {
-//
-// public:
-//     Resource() = default;
-//     ~Resource() = default;
-//
-//     virtual T getTransitionTime(const size_t i, const size_t j) const = 0;
-//     virtual T getDemand(const size_t i) const = 0;
-//     virtual T getCapacity() const = 0;
-//     task getTask(const size_t i) const = 0;
-//
-// private:
-//
-//     std::vector<tempo::task> tasks;
-//
-// };
-
-// template<typename T>
-// class DisjunctiveResource : public Resource<T> {
-//
-// public:
-//     Resource() = default;
-//     ~Resource() = default;
-//
-//     virtual T getTransitionTime(const size_t i, const size_t j) const = 0;
-//     virtual T getDemand(const size_t i) const = 0;
-//     virtual T getCapacity() const = 0;
-//     task getTask(const size_t i) const = 0;
-//
-// private:
-//
-//     std::vector<tempo::task> tasks;
-//
-// };
-=======
->>>>>>> c270564a
-
 struct ProblemInstance {
     int lowerBound;
     int optimalSolution;
