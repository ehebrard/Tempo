--- conflicted
+++ resolved
@@ -295,35 +295,32 @@
 //    std::cout << "explain " << m_solver.pretty(p) << " by (" << edge << ") i.e, " << m_solver.getLiteral(r_lb) << " & " << m_solver.getLiteral(r_ub) << std::endl;
 //    
     
-<<<<<<< HEAD
-//    if(r_lb < r_ub) {
-//        
-//        auto p{m_solver.getLiteral(r_lb)};
-////        auto q{Literal<T>(bound::upper, edge.to, edge.distance - p.value())};
-////        auto q{geq<T>(edge.to, p.value() - edge.distance)};
-//        auto q{makeNumericLiteral(bound::upper, edge.to, edge.distance - p.value())};
-//        
-////        std::cout << " * or by " << p << " & " << q << std::endl << std::endl;
-//        
-//        Cl.push_back(p);
-//        Cl.push_back(q);
-//    } else {
-//        
-//        auto q{m_solver.getLiteral(r_ub)};
-////        auto p{Literal<T>(bound::lower, edge.from, edge.distance - q.value())};
-////        auto p{leq<T>(edge.from, edge.distance - q.value())};
-//        
-//        auto p{makeNumericLiteral(bound::lower, edge.from, edge.distance - q.value())};
-//        
-////        std::cout << " * or by " << p << " & " << q << std::endl << std::endl;
-//        
-//        Cl.push_back(p);
-//        Cl.push_back(q);
-//    }
-
-  Cl.push_back(m_solver.getLiteral(r_lb));
-  Cl.push_back(m_solver.getLiteral(r_ub));
-=======
+//<<<<<<< HEAD
+////    if(r_lb < r_ub) {
+////        
+////        auto p{m_solver.getLiteral(r_lb)};
+//////        auto q{Literal<T>(bound::upper, edge.to, edge.distance - p.value())};
+//////        auto q{geq<T>(edge.to, p.value() - edge.distance)};
+////        auto q{makeNumericLiteral(bound::upper, edge.to, edge.distance - p.value())};
+////        
+//////        std::cout << " * or by " << p << " & " << q << std::endl << std::endl;
+////        
+////        Cl.push_back(p);
+////        Cl.push_back(q);
+////    } else {
+////        
+////        auto q{m_solver.getLiteral(r_ub)};
+//////        auto p{Literal<T>(bound::lower, edge.from, edge.distance - q.value())};
+//////        auto p{leq<T>(edge.from, edge.distance - q.value())};
+////        
+////        auto p{makeNumericLiteral(bound::lower, edge.from, edge.distance - q.value())};
+////        
+//////        std::cout << " * or by " << p << " & " << q << std::endl << std::endl;
+////        
+////        Cl.push_back(p);
+////        Cl.push_back(q);
+////    }
+//=======
     if(r_lb < r_ub) {
         
         auto p{m_solver.getLiteral(r_lb)};
@@ -343,10 +340,10 @@
         Cl.push_back(p);
         Cl.push_back(q);
     }
-
+//>>>>>>> 83891036076eb25d8d738038e8b2807c802515a5
+//
 //  Cl.push_back(m_solver.getLiteral(r_lb));
 //  Cl.push_back(m_solver.getLiteral(r_ub));
->>>>>>> 83891036
 }
 
 template <typename T>
