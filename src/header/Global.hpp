/************************************************
 * Tempo Global.hpp
 *
 * Copyright 2024 Emmanuel Hebrard
 *
 * Tempo is free software: you can redistribute it and/or modify it
 * under the terms of the GNU General Public License as published by the
 * Free Software Foundation, either version 3 of the License, or (at your
 *  option) any later version.
 *
 * Tempo is distributed in the hope that it will be useful, but WITHOUT
 * ANY WARRANTY; without even the implied warranty of MERCHANTABILITY or
 * FITNESS FOR A PARTICULAR PURPOSE.  See the GNU General Public License
 * for more details.
 *
 * You should have received a copy of the GNU General Public License
 * along with Tempo.  If not, see <http://www.gnu.org/licenses/>.
 *
 ***********************************************/

#ifndef _TEMPO_GLOBAL_HPP
#define _TEMPO_GLOBAL_HPP

#include <string>
#include <limits>
#include <cstdint>
#include <sys/resource.h>

//! Global definitions
namespace tempo {

// primitive type for variables (variables are essentially indices)
using var_t = std::uint32_t;
// primitive type for the datafield of literals (type, sign, variable)
using info_t = std::uint32_t;
// primitive type for indexing anything except variables
using index_t = std::uint32_t;
// for Boolean variables that can be undefined [used only for the output of solver.satisfiable()?]
using boolean_state = int;
#define TrueState 1
#define FalseState 0
#define UnknownState -1
// primitive type given to an explanation algorithm together with the literal to explain [used to encode the relevant info to be able to explain]
using hint = int;
// #define NoHint -1
//


//#define NEW_WATCHERS


#define SEARCH 1
#define DOMAINS 2
#define BRANCH 4
#define CLAUSES 8
#define PROPAGATION 16
#define LEARNING 32
#define QUEUE 64
#define UNITPROPAGATION 128
#define DCUT 256
#define TRAIL 512

/////// UNCOMMENT TO DEBUG
<<<<<<< HEAD
// #define DBG_TRACE (SEARCH + LEARNING) // 183
//                                       // 1+2+4+32+128
// #define DBG_BOUND (num_fails >= 263)
// #define DBG_CBOUND (solver.num_choicepoints < 0)
// #define DBG_CLBOUND (solver.num_fails >= 263) // cl->id == 80
//// solver.num_choicepoints >= 10527
// #define DBG_BBOUND (solver.num_fails >= 263)
=======
// #define DBG_TRACE (SEARCH + DOMAINS + BRANCH + PROPAGATION + QUEUE) // 183
//                                              // 1+2+4+32+128
// #define DBG_BOUND (num_literals >= 4729)
// #define DBG_CBOUND true
// #define DBG_CLBOUND true // cl->id == 80 //solver.num_choicepoints >= 10527
// #define DBG_BBOUND true
>>>>>>> 94126b5d
//////////
////////////
// #define DBG_MINIMIZATION
<<<<<<< HEAD
//  #define DBG_EDGECONS true
//  #define DBG_EDGEFINDING (m_solver.num_cons_propagations >= 0)
//  #define DBG_EXPLEF true      //(m_schedule.num_fails > 236)
//  #define DBG_THETA (m_schedule.num_fails >= 481)
//  #define DBG_BELLMAN true //(sched.num_choicepoints >= 1045)
//  #define DBG_BELLMAN_EXPL (sched.num_choicepoints >= 4172)
//  #define DEBUG_HEURISTICS
//  #define DBG_UP
// #define DBG_CL 10000000
//  #define
//  #define DBG_CLPLUS 1000000000
//  #define DBG_TRANSITIVITY true //(m_schedule.num_choicepoints >= 4064)
//  #define DBG_EXPL_TRANS true
//  #define DBG_SOL
//  #define DBG_FAIL true
//  #define DBG_CCHECK m_solver.num_choicepoints >= 8620
//  #define DBG_LEXBFS true
//  #define DBG_FTRANS true //m_solver.num_choicepoints >= 900
//  #define DBG_BELLMAN_FT true
//  #define DBG_EXPL_FTRANS true
//  #define DBG_SEF solver.num_cons_propagations >= 0
//  #define DBG_COF solver.num_cons_propagations >= 0
//  #define DBG_EXTRACT true
//  #define DBG_SPANNING true
//  #define DBG_LIST true
//  #define DBGP0 true
//  #define DBG_RPROF true
//  #define DBG_EXTRACT_SUM true
//  #define DBG_TT true //(this->id() == 3049
//  #define DBG_EXPLCTT true
//  #define STATS true
//  #define DBG_INCR this->id() == 1729 and (i == 15 or j == 15) and
//  solver.level() <= 31 #define DBG_INCRP true
//  #define DBG_SHRINK
=======
// #define DBG_EDGECONS true
// #define DBG_EDGEFINDING (m_solver.num_cons_propagations >= 0)
// #define DBG_EXPLEF true      //(m_schedule.num_fails > 236)
// #define DBG_THETA (m_schedule.num_fails >= 481)
// #define DBG_BELLMAN (numLiteral() == 157)
// #define DBG_BELLMAN_EXPL (sched.num_choicepoints >= 4172)
// #define DEBUG_HEURISTICS
// #define DBG_UP
// #define DBG_CL 100000000
// #define
// #define DBG_CLPLUS 1000000000
// #define DBG_TRANSITIVITY true //(m_schedule.num_choicepoints >= 4064)
// #define DBG_EXPL_TRANS true
// #define DBG_SOL
// #define DBG_FAIL true
// #define DBG_CCHECK m_solver.num_choicepoints >= 8620
// #define DBG_LEXBFS true
// #define DBG_FTRANS true //m_solver.num_choicepoints >= 900
// #define DBG_BELLMAN_FT true
// #define DBG_EXPL_FTRANS true
// #define DBG_SEF solver.num_cons_propagations >= 0
// #define DBG_COF solver.num_cons_propagations >= 0
// #define DBG_EXTRACT true
// #define DBG_SPANNING true
// #define DBG_LIST true
// #define DBGP0 true
// #define DBG_RPROF true
// #define DBG_EXTRACT_SUM true
// #define DBG_TT true //(this->id() == 3049
// #define DBG_EXPLCTT true
// #define STATS true
// #define DBG_INCR this->id() == 1729 and (i == 15 or j == 15) and
// solver.level() <= 31 #define DBG_INCRP true
>>>>>>> 94126b5d

// priority values for constraint propagation
enum class Priority {
    Low = 0,
    Medium,
    High
};

//#define FTRANSEXPL 10
//#define CUMULEXPL 9
//#define CARDEXPL 8
//#define TRANSITIVITYEXPL 7
//#define EDGEFINDINGEXPL 6
//#define EDGEEXPL 5
//#define BOUNDEXPL 4
//#define CYCLEEXPL 3
//#define CLAUSEEXPL 2
//#define PATHEXPL 1
//#define NOEXPL 0


// arbitrary system to index both directions in a directed graph
#define OUT 0
#define IN 1


// the numeric gap between two values in numeric types
template <class T> class Gap {
public:
  static constexpr T epsilon() noexcept { return T(); }
};

template <> class Gap<short> {
public:
  static constexpr short epsilon() noexcept { return 1; }
};

template <> class Gap<int> {
public:
  static constexpr int epsilon() noexcept { return 1; }
};

template <> class Gap<long> {
public:
  static constexpr long int epsilon() noexcept { return 1; }
};

template <> class Gap<long long> {
public:
  static constexpr long long int epsilon() noexcept { return 1; }
};

template <> class Gap<unsigned short> {
public:
  static constexpr short epsilon() noexcept { return 1; }
};

template <> class Gap<unsigned int> {
public:
  static constexpr int epsilon() noexcept { return 1; }
};

template <> class Gap<unsigned long> {
public:
  static constexpr long int epsilon() noexcept { return 1; }
};

template <> class Gap<unsigned long long> {
public:
  static constexpr long long int epsilon() noexcept { return 1; }
};

template <> class Gap<float> {
public:
  static constexpr float epsilon() noexcept {
    return 1e-3; // std::numeric_limits<float>::epsilon();
  }
};

template <> class Gap<double> {
public:
  static constexpr double epsilon() noexcept {
    return 1e-6; // std::numeric_limits<double>::epsilon();
  }
};

template <> class Gap<long double> {
public:
  static constexpr double epsilon() noexcept {
    return 1e-9; // std::numeric_limits<long double>::epsilon();
  }
};

template<std::integral Integer>
constexpr Integer ceil_division(Integer x, Integer y) {
    return (x + y - 1) / y;
}

//
double cpu_time(void);

} // namespace tempo

#endif // _TEMPO_SCHEDULING_HPP<|MERGE_RESOLUTION|>--- conflicted
+++ resolved
@@ -61,7 +61,6 @@
 #define TRAIL 512
 
 /////// UNCOMMENT TO DEBUG
-<<<<<<< HEAD
 // #define DBG_TRACE (SEARCH + LEARNING) // 183
 //                                       // 1+2+4+32+128
 // #define DBG_BOUND (num_fails >= 263)
@@ -69,18 +68,9 @@
 // #define DBG_CLBOUND (solver.num_fails >= 263) // cl->id == 80
 //// solver.num_choicepoints >= 10527
 // #define DBG_BBOUND (solver.num_fails >= 263)
-=======
-// #define DBG_TRACE (SEARCH + DOMAINS + BRANCH + PROPAGATION + QUEUE) // 183
-//                                              // 1+2+4+32+128
-// #define DBG_BOUND (num_literals >= 4729)
-// #define DBG_CBOUND true
-// #define DBG_CLBOUND true // cl->id == 80 //solver.num_choicepoints >= 10527
-// #define DBG_BBOUND true
->>>>>>> 94126b5d
 //////////
 ////////////
 // #define DBG_MINIMIZATION
-<<<<<<< HEAD
 //  #define DBG_EDGECONS true
 //  #define DBG_EDGEFINDING (m_solver.num_cons_propagations >= 0)
 //  #define DBG_EXPLEF true      //(m_schedule.num_fails > 236)
@@ -115,41 +105,7 @@
 //  #define DBG_INCR this->id() == 1729 and (i == 15 or j == 15) and
 //  solver.level() <= 31 #define DBG_INCRP true
 //  #define DBG_SHRINK
-=======
-// #define DBG_EDGECONS true
-// #define DBG_EDGEFINDING (m_solver.num_cons_propagations >= 0)
-// #define DBG_EXPLEF true      //(m_schedule.num_fails > 236)
-// #define DBG_THETA (m_schedule.num_fails >= 481)
-// #define DBG_BELLMAN (numLiteral() == 157)
-// #define DBG_BELLMAN_EXPL (sched.num_choicepoints >= 4172)
-// #define DEBUG_HEURISTICS
-// #define DBG_UP
-// #define DBG_CL 100000000
-// #define
-// #define DBG_CLPLUS 1000000000
-// #define DBG_TRANSITIVITY true //(m_schedule.num_choicepoints >= 4064)
-// #define DBG_EXPL_TRANS true
-// #define DBG_SOL
-// #define DBG_FAIL true
-// #define DBG_CCHECK m_solver.num_choicepoints >= 8620
-// #define DBG_LEXBFS true
-// #define DBG_FTRANS true //m_solver.num_choicepoints >= 900
-// #define DBG_BELLMAN_FT true
-// #define DBG_EXPL_FTRANS true
-// #define DBG_SEF solver.num_cons_propagations >= 0
-// #define DBG_COF solver.num_cons_propagations >= 0
-// #define DBG_EXTRACT true
-// #define DBG_SPANNING true
-// #define DBG_LIST true
-// #define DBGP0 true
-// #define DBG_RPROF true
-// #define DBG_EXTRACT_SUM true
-// #define DBG_TT true //(this->id() == 3049
-// #define DBG_EXPLCTT true
-// #define STATS true
-// #define DBG_INCR this->id() == 1729 and (i == 15 or j == 15) and
-// solver.level() <= 31 #define DBG_INCRP true
->>>>>>> 94126b5d
+
 
 // priority values for constraint propagation
 enum class Priority {
