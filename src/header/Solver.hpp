--- conflicted
+++ resolved
@@ -579,15 +579,15 @@
     // index of the first decision in the trail
     index_t ground_level{0};
     index_t assumption_level{0};
-<<<<<<< HEAD
-    // list of assumptions
-    std::vector<Literal<T>> assumptions;
-    // apply the assumptions
-    template <typename IterLit>
-    void makeAssumptions(IterLit beg_a, IterLit end_a);
+//<<<<<<< HEAD
+//    // list of assumptions
+//    std::vector<Literal<T>> assumptions;
+//    // apply the assumptions
+//    template <typename IterLit>
+//    void makeAssumptions(IterLit beg_a, IterLit end_a);
     //
     void saveSolution();
-=======
+//=======
 
     /**
      * set literals without any checks. May throw
@@ -597,7 +597,7 @@
     template <concepts::typed_range<Literal<T>> L>
     void makeAssumptions(const L &literals);
 
->>>>>>> 5e3de6be
+//>>>>>>> 5e3de6be79b5753044226efba9642bcd0164d56f
     //@}
     
     /**
@@ -2674,22 +2674,22 @@
                 std::cout << std::setw(10) << best;
                 displayProgress(std::cout);
             }
-<<<<<<< HEAD
+//<<<<<<< HEAD
 //            boolean.saveSolution();
 //            numeric.saveSolution();
 //            ++num_solutions;
 //            SolutionFound.trigger(*this);
             saveSolution();
-            relaxationPolicy.notifySuccess();
-=======
-            boolean.saveSolution();
-            numeric.saveSolution();
-            
-            ++num_solutions;
-            SolutionFound.trigger(*this);
+//            relaxationPolicy.notifySuccess();
+//=======
+//            boolean.saveSolution();
+//            numeric.saveSolution();
+//            
+//            ++num_solutions;
+//            SolutionFound.trigger(*this);
             
             std::forward<P>(relaxationPolicy).notifySuccess();
->>>>>>> 5e3de6be
+//>>>>>>> 5e3de6be79b5753044226efba9642bcd0164d56f
             restoreState(0);
         
             try {
