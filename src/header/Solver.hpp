--- conflicted
+++ resolved
@@ -546,22 +546,17 @@
     FullTransitivity<T> *postFullTransitivity(const ItRes beg_res,
                                               const ItRes end_res);
     
-    // create and post a new precedence reasoning propagator
-<<<<<<< HEAD
-    template <typename ItTask, typename ItNVar, typename ItBVar>
-    void postCumulative(const NumericVar<T> c, const ItTask beg_task,
-                        const ItTask end_task, const ItNVar beg_dem,
-                        const ItBVar beg_disj);
-    template <typename ItTask, typename ItNVar>
-=======
+    // create and post a checker based on intersection graph for the cumulative constraint
     template <concepts::typed_range<Interval<T>> Tasks, concepts::typed_range<NumericVar<T>> Demands>
     void postCumulative(const NumericVar<T> c, Tasks &&tasks, Demands &&demands, Matrix<Literal<T>> lits);
 
-    template <typename ItTask, typename ItNVar, typename ItBVar>
->>>>>>> 437b2455
+    // create and post the strong edge-finding propagator for the cumulative constraint
+    template <typename ItTask, typename ItNVar>
     void postStrongEdgeFinding(const Interval<T> s, const NumericVar<T> c,
                                const ItTask beg_task, const ItTask end_task,
                                const ItNVar beg_dem);
+    
+    // create and post the time-tabling propagator for the cumulative constraint
     template <typename ItTask, typename ItNVar>
     void postTimetabling(const NumericVar<T> c, const ItTask beg_task,
                          const ItTask end_task, const ItNVar beg_dem);
