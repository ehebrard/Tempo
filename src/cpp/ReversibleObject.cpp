--- conflicted
+++ resolved
@@ -27,8 +27,6 @@
 }
 // void BacktrackEnvironment::override() { *(stamps.rbegin()) = trail.size(); }
 void BacktrackEnvironment::restore(int lvl) {
-<<<<<<< HEAD
-
   if (lvl < level()) {
     for (auto o : subscribers)
       o->undo(lvl);
@@ -40,19 +38,6 @@
     }
     stamps.resize(lvl + 1);
   }
-=======
-    if (lvl < level()) {
-        for (auto o : subscribers)
-            o->undo();
-        
-        size_t stamp = stamps[lvl];
-        while (trail.size() > stamp) {
-            trail.back()->undo();
-            trail.pop_back();
-        }
-        stamps.resize(lvl + 1);
-    }
->>>>>>> 94126b5d
 }
 
 void BacktrackEnvironment::print() const {
